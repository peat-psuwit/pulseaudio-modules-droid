/*
 * Copyright (C) 2013-2018 Jolla Ltd.
 * Copyright (C) 2010 Nokia Corporation.
 *
 * Contact: Juho Hämäläinen <juho.hamalainen@jolla.com>
 *
 * These PulseAudio Modules are free software; you can redistribute
 * it and/or modify it under the terms of the GNU Lesser General Public
 * License as published by the Free Software Foundation
 * version 2.1 of the License.
 *
 * This library is distributed in the hope that it will be useful,
 * but WITHOUT ANY WARRANTY; without even the implied warranty of
 * MERCHANTABILITY or FITNESS FOR A PARTICULAR PURPOSE. See the GNU
 * Lesser General Public License for more details.
 *
 * You should have received a copy of the GNU Lesser General Public
 * License along with this library; if not, write to the Free Software
 * Foundation, Inc., 51 Franklin Street, Fifth Floor, Boston, MA 02110-1301
 * USA.
 */

#ifdef HAVE_CONFIG_H
#include <config.h>
#endif

#include <signal.h>
#include <stdio.h>
#define __STDC_FORMAT_MACROS
#include <inttypes.h>

#ifdef HAVE_VALGRIND_MEMCHECK_H
#include <valgrind/memcheck.h>
#endif

#include <pulse/rtclock.h>
#include <pulse/timeval.h>
#include <pulse/volume.h>
#include <pulse/xmalloc.h>

#include <pulsecore/core.h>
#include <pulsecore/i18n.h>
#include <pulsecore/module.h>
#include <pulsecore/memchunk.h>
#include <pulsecore/sink.h>
#include <pulsecore/modargs.h>
#include <pulsecore/core-rtclock.h>
#include <pulsecore/core-util.h>
#include <pulsecore/sample-util.h>
#include <pulsecore/log.h>
#include <pulsecore/macro.h>
#include <pulsecore/thread.h>
#include <pulsecore/thread-mq.h>
#include <pulsecore/rtpoll.h>
#include <pulsecore/time-smoother.h>
#include <pulsecore/hashmap.h>
#include <pulsecore/core-subscribe.h>

#include "droid-sink.h"
#include <droid/droid-util.h>
#include <droid/conversion.h>

struct userdata {
    pa_core *core;
    pa_module *module;
    pa_card *card;
    pa_sink *sink;

    pa_thread *thread;
    pa_thread_mq thread_mq;
    pa_rtpoll *rtpoll;

    bool deferred_volume; /* TODO */

    pa_memblockq *memblockq;
    pa_memchunk silence;
    size_t buffer_size;
    pa_usec_t buffer_time;
    pa_usec_t write_time;
    pa_usec_t write_threshold;
    audio_devices_t prewrite_devices;
    uint32_t prewrite_silence;
    pa_hook_slot *sink_put_hook_slot;
    pa_hook_slot *sink_unlink_hook_slot;
    pa_hook_slot *sink_port_changed_hook_slot;
    pa_sink *primary_stream_sink;

    audio_devices_t primary_devices;
    audio_devices_t extra_devices;
    pa_hashmap *extra_devices_map;
    bool mix_route;

    bool use_hw_volume;
    bool use_voice_volume;
    bool voice_virtual_stream;
    char *voice_property_key;
    char *voice_property_value;
    pa_sink_input *voice_virtual_sink_input;
    pa_sink_input *voice_control_sink_input;
    pa_hook_slot *sink_input_volume_changed_hook_slot;

    pa_hook_slot *sink_input_put_hook_slot;
    pa_hook_slot *sink_input_unlink_hook_slot;
    pa_hook_slot *sink_proplist_changed_hook_slot;
    pa_hashmap *parameters;

    pa_droid_card_data *card_data;
    pa_droid_hw_module *hw_module;
<<<<<<< HEAD
    pa_droid_stream *stream;
=======
    struct audio_stream_out *stream_out;

    char *sco_fake_sink_name;
    struct pa_sink *sco_fake_sink;
};

enum {
    SINK_MESSAGE_DO_ROUTING = PA_SINK_MESSAGE_MAX,
>>>>>>> fbbe6987
};

#define DEFAULT_MODULE_ID "primary"

/* sink properties */
#define PROP_DROID_PARAMETER_PREFIX "droid.parameter."
typedef struct droid_parameter_mapping {
    char *key;
    char *value;
} droid_parameter_mapping;

/* sink-input properties */
#define PROP_DROID_ROUTE "droid.device.additional-route"

/* Voice call volume control.
 * With defaults defined below, whenever sink-input with proplist key "media.role" with
 * value "phone" connects to the sink AND voice volume control is enabled, that connected
 * sink-input's absolute volume is used for HAL voice volume. */
#define DEFAULT_VOICE_CONTROL_PROPERTY_KEY      "media.role"
#define DEFAULT_VOICE_CONTROL_PROPERTY_VALUE    "phone"

/* Name of the fake sco sink used for HSP (used to set transport property) */
#define DEFAULT_SCO_FAKE_SINK "sink.fake.sco"
#define HSP_PREVENT_SUSPEND_STR "bluetooth.hsp.prevent.suspend.transport"

static void parameter_free(droid_parameter_mapping *m);
static void userdata_free(struct userdata *u);
static void set_voice_volume(struct userdata *u, pa_sink_input *i);
static struct pa_sink *pa_sco_fake_sink_discover(pa_core *core, const char *sink_name);

static void set_primary_devices(struct userdata *u, audio_devices_t devices) {
    pa_assert(u);
    pa_assert(devices);

    u->primary_devices = devices;
}

static bool add_extra_devices(struct userdata *u, audio_devices_t devices) {
    void *value;
    uint32_t count;
    bool need_update = false;

    pa_assert(u);
    pa_assert(u->extra_devices_map);
    pa_assert(devices);

    if ((value = pa_hashmap_get(u->extra_devices_map, PA_UINT_TO_PTR(devices)))) {
        count = PA_PTR_TO_UINT(value);
        count++;
        pa_hashmap_remove(u->extra_devices_map, PA_UINT_TO_PTR(devices));
        pa_hashmap_put(u->extra_devices_map, PA_UINT_TO_PTR(devices), PA_UINT_TO_PTR(count));

        /* added extra device already exists in hashmap, so no need to update route. */
        need_update = false;
    } else {
        pa_hashmap_put(u->extra_devices_map, PA_UINT_TO_PTR(devices), PA_UINT_TO_PTR(1));
        u->extra_devices |= devices;
        need_update = true;
    }

    return need_update;
}

static bool remove_extra_devices(struct userdata *u, audio_devices_t devices) {
    void *value;
    uint32_t count;
    bool need_update = false;

    pa_assert(u);
    pa_assert(u->extra_devices_map);
    pa_assert(devices);

    if ((value = pa_hashmap_get(u->extra_devices_map, PA_UINT_TO_PTR(devices)))) {
        pa_hashmap_remove(u->extra_devices_map, PA_UINT_TO_PTR(devices));
        count = PA_PTR_TO_UINT(value);
        count--;
        if (count == 0) {
            u->extra_devices &= ~devices;
            need_update = true;
        } else {
            /* added extra devices still exists in hashmap, so no need to update route. */
            pa_hashmap_put(u->extra_devices_map, PA_UINT_TO_PTR(devices), PA_UINT_TO_PTR(count));
            need_update = false;
        }
    }

    return need_update;
}

<<<<<<< HEAD
static void clear_extra_devices(struct userdata *u) {
    pa_assert(u);
    pa_assert(u->extra_devices_map);

    pa_hashmap_remove_all(u->extra_devices_map);
    u->extra_devices = 0;
=======
static void set_fake_sco_sink_transport_property(struct userdata *u, const char *value) {
    pa_proplist *pl;

    pa_assert(u);
    pa_assert(value);
    pa_assert(u->sco_fake_sink);

    pl = pa_proplist_new();
    pa_proplist_sets(pl, HSP_PREVENT_SUSPEND_STR, value);
    pa_sink_update_proplist(u->sco_fake_sink, PA_UPDATE_REPLACE, pl);
    pa_proplist_free(pl);
>>>>>>> fbbe6987
}

/* Called from main context during voice calls, and from IO context during media operation. */
static void do_routing(struct userdata *u) {
    audio_devices_t routing;

    pa_assert(u);
    pa_assert(u->stream);

    if (u->use_voice_volume && u->extra_devices)
        clear_extra_devices(u);

    if (!u->mix_route && u->extra_devices)
        routing = u->extra_devices;
    else
        routing = u->primary_devices | u->extra_devices;

    pa_droid_stream_set_route(u->stream, routing);
}

static bool parse_device_list(const char *str, audio_devices_t *dst) {
    pa_assert(str);
    pa_assert(dst);

    char *dev;
    const char *state = NULL;

    *dst = 0;

    while ((dev = pa_split(str, "|", &state))) {
        audio_devices_t d;

        if (!pa_string_convert_output_device_str_to_num(dev, &d)) {
            pa_log_warn("Unknown device %s", dev);
            pa_xfree(dev);
            return false;
        }

        *dst |= d;

        pa_xfree(dev);
    }

    return true;
}

static int thread_write_silence(struct userdata *u) {
    const void *p;
    ssize_t wrote;

    /* Drop our rendered audio and write silence to HAL. */
    pa_memblockq_drop(u->memblockq, u->buffer_size);
    u->write_time = pa_rtclock_now();

    /* We should be able to write everything in one go as long as memblock size
     * is multiples of buffer_size. Even if we don't write whole buffer size
     * here it's okay, as long as mute time isn't configured too strictly. */

    p = pa_memblock_acquire_chunk(&u->silence);
    wrote = pa_droid_stream_write(u->stream, p, u->silence.length);
    pa_memblock_release(u->silence.memblock);

    u->write_time = pa_rtclock_now() - u->write_time;

    if (wrote < 0)
        return -1;

    return 0;
}

static int thread_write(struct userdata *u) {
    pa_memchunk c;
    const void *p;
    ssize_t wrote;

    pa_memblockq_peek_fixed_size(u->memblockq, u->buffer_size, &c);

    /* We should be able to write everything in one go as long as memblock size
     * is multiples of buffer_size. */

    u->write_time = pa_rtclock_now();

    for (;;) {
        if (pa_droid_quirk(u->hw_module, QUIRK_OUTPUT_MAKE_WRITABLE))
            pa_memchunk_make_writable(&c, c.length);

        p = pa_memblock_acquire_chunk(&c);
        wrote = pa_droid_stream_write(u->stream, p, c.length);
        pa_memblock_release(c.memblock);

        if (wrote < 0) {
            pa_memblockq_drop(u->memblockq, c.length);
            pa_memblock_unref(c.memblock);
            u->write_time = 0;
            pa_log("failed to write stream (%d)", wrote);
            return -1;
        }

        if (wrote < (ssize_t) c.length) {
            c.index += wrote;
            c.length -= wrote;
            continue;
        }

        pa_memblockq_drop(u->memblockq, c.length);
        pa_memblock_unref(c.memblock);

        break;
    }

    u->write_time = pa_rtclock_now() - u->write_time;

    return 0;
}
static void thread_render(struct userdata *u) {
    size_t length;
    size_t missing;

    length = pa_memblockq_get_length(u->memblockq);
    missing = u->buffer_size - length;

    if (missing > 0) {
        pa_memchunk c;
        pa_sink_render_full(u->sink, missing, &c);
        pa_memblockq_push_align(u->memblockq, &c);
        pa_memblock_unref(c.memblock);
    }
}

static void process_rewind(struct userdata *u) {
    size_t rewind_nbytes;
    size_t max_rewind_nbytes;
    size_t queue_length;

    pa_assert(u);

    if (u->sink->thread_info.rewind_nbytes == 0) {
        pa_sink_process_rewind(u->sink, 0);
        return;
    }

    rewind_nbytes = u->sink->thread_info.rewind_nbytes;
    u->sink->thread_info.rewind_nbytes = 0;

    pa_assert(rewind_nbytes > 0);
    pa_log_debug("Requested to rewind %lu bytes.", (unsigned long) rewind_nbytes);

    queue_length = pa_memblockq_get_length(u->memblockq);
    if (queue_length <= u->buffer_size)
        goto do_nothing;
    max_rewind_nbytes = queue_length - u->buffer_size;
    if (max_rewind_nbytes == 0)
        goto do_nothing;

    if (rewind_nbytes > max_rewind_nbytes)
        rewind_nbytes = max_rewind_nbytes;

    pa_memblockq_drop(u->memblockq, rewind_nbytes);

    pa_sink_process_rewind(u->sink, rewind_nbytes);

    pa_log_debug("Rewound %lu bytes.", (unsigned long) rewind_nbytes);
    return;

do_nothing:
    pa_log_debug("Rewound 0 bytes.");
    pa_sink_process_rewind(u->sink, 0);
}

static void thread_func(void *userdata) {
    struct userdata *u = userdata;

    pa_assert(u);

    pa_log_debug("Thread starting up.");

    if (u->core->realtime_scheduling)
        pa_make_realtime(u->core->realtime_priority);

    pa_thread_mq_install(&u->thread_mq);

    for (;;) {
        int ret;

        if (PA_SINK_IS_OPENED(u->sink->thread_info.state)) {

            if (PA_UNLIKELY(u->sink->thread_info.rewind_requested))
                process_rewind(u);

            if (pa_rtpoll_timer_elapsed(u->rtpoll)) {
                pa_usec_t sleept = 0;

                thread_render(u);
                thread_write(u);

                if (u->write_time > u->write_threshold)
                    sleept = u->buffer_time;

                pa_rtpoll_set_timer_relative(u->rtpoll, sleept);
            }
        } else
            pa_rtpoll_set_timer_disabled(u->rtpoll);

        /* Sleep */
#if (PULSEAUDIO_VERSION == 5)
        if ((ret = pa_rtpoll_run(u->rtpoll, true)) < 0)
#elif (PULSEAUDIO_VERSION >= 6)
        if ((ret = pa_rtpoll_run(u->rtpoll)) < 0)
#endif
            goto fail;

        if (ret == 0)
            goto finish;
    }

fail:
    /* If this was no regular exit from the loop we have to continue
     * processing messages until we received PA_MESSAGE_SHUTDOWN */
    pa_asyncmsgq_post(u->thread_mq.outq, PA_MSGOBJECT(u->core), PA_CORE_MESSAGE_UNLOAD_MODULE, u->module, 0, NULL, NULL);
    pa_asyncmsgq_wait_for(u->thread_mq.inq, PA_MESSAGE_SHUTDOWN);

finish:
    pa_log_debug("Thread shutting down.");
}

/* Called from IO context */
static int suspend(struct userdata *u) {
    int ret;
    size_t length;

    pa_assert(u);
    pa_assert(u->sink);

    ret = pa_droid_stream_suspend(u->stream, true);

    if (ret == 0) {
        pa_sink_set_max_request_within_thread(u->sink, 0);
        pa_log_info("Device suspended.");
    } else
        pa_log("Couldn't set standby, err %d", ret);

    /* Clear memblockq */
    if ((length = pa_memblockq_get_length(u->memblockq)) > 0)
        pa_memblockq_drop(u->memblockq, length);

    return ret;
}

static int unsuspend(struct userdata *u) {
    uint32_t i;

    pa_assert(u);
    pa_assert(u->sink);

    /* HAL resumes automagically when writing to standby stream, but let's set max request */
    pa_sink_set_max_request_within_thread(u->sink, u->buffer_size);

    pa_log_info("Resuming...");

    if (u->prewrite_silence &&
        (u->primary_devices | u->extra_devices) & u->prewrite_devices &&
        pa_droid_output_stream_any_active(u->stream) == 0) {
        for (i = 0; i < u->prewrite_silence; i++)
            thread_write_silence(u);
    }

    pa_droid_stream_suspend(u->stream, false);

    return 0;
}

/* Called from IO context */
static int sink_process_msg(pa_msgobject *o, int code, void *data, int64_t offset, pa_memchunk *chunk) {
    struct userdata *u = PA_SINK(o)->userdata;

    switch (code) {

        case PA_SINK_MESSAGE_GET_LATENCY: {
            *((pa_usec_t*) data) = pa_droid_stream_get_latency(u->stream);
            return 0;
        }

        case PA_SINK_MESSAGE_SET_STATE: {
            switch ((pa_sink_state_t) PA_PTR_TO_UINT(data)) {
                case PA_SINK_SUSPENDED: {
                    int r;

                    pa_assert(PA_SINK_IS_OPENED(u->sink->thread_info.state));

                    if ((r = suspend(u)) < 0)
                        return r;

                    break;
                }

                case PA_SINK_IDLE:
                    /* Fall through */
                case PA_SINK_RUNNING: {
                    int r;

                    if (u->sink->thread_info.state == PA_SINK_SUSPENDED) {
                        if ((r = unsuspend(u)) < 0)
                            return r;
                    }

                    pa_rtpoll_set_timer_absolute(u->rtpoll, pa_rtclock_now());
                    break;
                }

                case PA_SINK_UNLINKED: {
                    /* Suspending since some implementations do not want to free running stream. */
                    suspend(u);
                    break;
                }

                /* not needed */
                case PA_SINK_INIT:
                case PA_SINK_INVALID_STATE:
                    ;
            }
            break;
        }
    }

    return pa_sink_process_msg(o, code, data, offset, chunk);
}

static int sink_set_port_cb(pa_sink *s, pa_device_port *p) {
    struct userdata *u = s->userdata;
    pa_droid_port_data *data;
    const char *sco_transport_enabled;

    pa_assert(u);
    pa_assert(p);

    data = PA_DEVICE_PORT_DATA(p);

    if (!data->device) {
        /* If there is no device defined, just return 0 to say everything is ok.
         * Then next port change can be whatever sink port, even the one enabled
         * before parking. */
        pa_log_debug("Sink set port to parking");
        return 0;
    }

    pa_log_debug("Sink set port %u", data->device);

    set_primary_devices(u, data->device);
<<<<<<< HEAD
    do_routing(u);
=======

    /* See if the sco fake sink element is available (only when needed) */
    if ((u->sco_fake_sink == NULL) && (data->device & AUDIO_DEVICE_OUT_ALL_SCO))
        u->sco_fake_sink = pa_sco_fake_sink_discover(u->core, u->sco_fake_sink_name);

    /* Update the bluetooth hsp transport property before we do the routing */
    if (u->sco_fake_sink) {
        sco_transport_enabled = pa_proplist_gets(u->sco_fake_sink->proplist, HSP_PREVENT_SUSPEND_STR);
        if (sco_transport_enabled && pa_streq(sco_transport_enabled, "true")) {
            if (data->device & ~AUDIO_DEVICE_OUT_ALL_SCO)
                set_fake_sco_sink_transport_property(u, "false");
        } else if (data->device & AUDIO_DEVICE_OUT_ALL_SCO)
            set_fake_sco_sink_transport_property(u, "true");
    }

    /* If we are in voice call, sink is usually in suspended state and routing change can be applied immediately.
     * When in media use cases, do the routing change in IO thread if we are currently in RUNNING or IDLE state. */
    if (u->use_voice_volume || !PA_SINK_IS_OPENED(pa_sink_get_state(u->sink)))
        do_routing(u);
    else {
        pa_asyncmsgq_post(u->sink->asyncmsgq, PA_MSGOBJECT(u->sink), SINK_MESSAGE_DO_ROUTING, NULL, 0, NULL, NULL);
    }
>>>>>>> fbbe6987

    return 0;
}

static void sink_set_volume_cb(pa_sink *s) {
    struct userdata *u = s->userdata;
    pa_cvolume r;

    /* Shift up by the base volume */
    pa_sw_cvolume_divide_scalar(&r, &s->real_volume, s->base_volume);

    if (r.channels == 1) {
        float val = pa_sw_volume_to_linear(r.values[0]);
        pa_log_debug("Set %s hw volume %f", s->name, val);
        pa_droid_hw_module_lock(u->hw_module);
        if (u->stream->output->stream->set_volume(u->stream->output->stream, val, val) < 0)
            pa_log_warn("Failed to set hw volume.");
        pa_droid_hw_module_unlock(u->hw_module);
    } else if (r.channels == 2) {
        float val[2];
        for (unsigned i = 0; i < 2; i++)
            val[i] = pa_sw_volume_to_linear(r.values[i]);
        pa_log_debug("Set %s hw volume %f : %f", s->name, val[0], val[1]);
        pa_droid_hw_module_lock(u->hw_module);
        if (u->stream->output->stream->set_volume(u->stream->output->stream, val[0], val[1]) < 0)
            pa_log_warn("Failed to set hw volume.");
        pa_droid_hw_module_unlock(u->hw_module);
    }
}

/* Called from main thread */
static void set_voice_volume(struct userdata *u, pa_sink_input *i) {
    pa_cvolume vol;
    float val;

    pa_assert_ctl_context();
    pa_assert(u);
    pa_assert(i);

    pa_sink_input_get_volume(i, &vol, true);

    val = pa_sw_volume_to_linear(pa_cvolume_avg(&vol));
    pa_log_debug("Set voice volume %f", val);

    pa_droid_hw_module_lock(u->hw_module);
    if (u->hw_module->device->set_voice_volume(u->hw_module->device, val) < 0)
        pa_log_warn("Failed to set voice volume.");
    pa_droid_hw_module_unlock(u->hw_module);
}

static void update_volumes(struct userdata *u) {
    int ret = -1;

    /* set_volume returns 0 if hw volume control is implemented, < 0 otherwise. */
    pa_droid_hw_module_lock(u->hw_module);
    if (u->stream->output->stream->set_volume) {
        ret = u->stream->output->stream->set_volume(u->stream->output->stream, 1.0f, 1.0f);
        pa_log_debug("Probe hw volume support for %s (ret %d)", u->sink->name, ret);
    }
    pa_droid_hw_module_unlock(u->hw_module);

    u->use_hw_volume = (ret == 0);
    if (u->use_hw_volume &&
#if defined(HAVE_ENUM_AUDIO_OUTPUT_FLAG_COMPRESS_OFFLOAD)
        !(u->stream->output->flags & AUDIO_OUTPUT_FLAG_COMPRESS_OFFLOAD) &&
#endif
        pa_droid_quirk(u->hw_module, QUIRK_NO_HW_VOLUME)) {
        pa_log_info("Forcing software volume control with %s", u->sink->name);
        u->use_hw_volume = false;
    } else {
        pa_log_debug("Using %s volume control with %s",
                     u->use_hw_volume ? "hardware" : "software", u->sink->name);
    }

    if (u->use_hw_volume)
        pa_sink_set_set_volume_callback(u->sink, sink_set_volume_cb);
}

static void set_sink_name(pa_modargs *ma, pa_sink_new_data *data, const char *module_id) {
    const char *tmp;

    pa_assert(ma);
    pa_assert(data);

    if ((tmp = pa_modargs_get_value(ma, "sink_name", NULL))) {
        pa_sink_new_data_set_name(data, tmp);
        data->namereg_fail = true;
        pa_proplist_sets(data->proplist, PA_PROP_DEVICE_DESCRIPTION, "Droid sink");
    } else {
        char *tt;
        pa_assert(module_id);
        tt = pa_sprintf_malloc("sink.%s", module_id);
        pa_sink_new_data_set_name(data, tt);
        pa_xfree(tt);
        data->namereg_fail = false;
        pa_proplist_setf(data->proplist, PA_PROP_DEVICE_DESCRIPTION, "Droid sink %s", module_id);
    }
}

static bool sink_input_is_voice_control(struct userdata *u, pa_sink_input *si) {
    const char *val;

    pa_assert(u);
    pa_assert(si);

    if ((val = pa_proplist_gets(si->proplist, u->voice_property_key))) {
        if (pa_streq(val, u->voice_property_value))
            return true;
    }

    return false;
}

/* Called from main thread */
static pa_sink_input *find_volume_control_sink_input(struct userdata *u) {
    uint32_t idx;
    pa_sink_input *i;

    pa_assert_ctl_context();
    pa_assert(u);
    pa_assert(u->sink);

    PA_IDXSET_FOREACH(i, u->sink->inputs, idx) {
        if (sink_input_is_voice_control(u, i))
            return i;
    }

    return NULL;
}

/* Called from main thread */
static pa_hook_result_t sink_input_volume_changed_hook_cb(pa_core *c, pa_sink_input *sink_input, struct userdata *u) {
    pa_assert(c);
    pa_assert(sink_input);
    pa_assert(u);

    if (!u->use_voice_volume)
        return PA_HOOK_OK;

    if (!u->voice_control_sink_input && sink_input_is_voice_control(u, sink_input))
        u->voice_control_sink_input = sink_input;

    if (u->voice_control_sink_input != sink_input)
        return PA_HOOK_OK;

    set_voice_volume(u, sink_input);

    return PA_HOOK_OK;
}

/* For voice virtual stream, based on meego-mainvolume */
static void sink_input_kill_cb(pa_sink_input *i) {
    struct userdata *u;

    pa_sink_input_assert_ref(i);
    pa_assert_se(u = i->userdata);

    pa_sink_input_unlink(u->voice_virtual_sink_input);
    pa_sink_input_unref(u->voice_virtual_sink_input);
    u->voice_virtual_sink_input = NULL;
}

/* no-op */
static int sink_input_pop_cb(pa_sink_input *i, size_t nbytes, pa_memchunk *chunk) {
    return 0;
}

/* no-op */
static void sink_input_process_rewind_cb(pa_sink_input *i, size_t nbytes) {
}

static void create_voice_virtual_stream(struct userdata *u) {
    pa_sink_input_new_data data;

    pa_assert(u);

    if (!u->voice_virtual_stream || u->voice_virtual_sink_input)
        return;

    pa_sink_input_new_data_init(&data);

    data.driver = __FILE__;
    data.module = u->module;
    pa_proplist_sets(data.proplist, PA_PROP_MEDIA_NAME, "Virtual Stream for Voice Volume Control (Droid)");
    pa_proplist_sets(data.proplist, PA_PROP_MEDIA_ROLE, "phone");
    pa_sink_input_new_data_set_sample_spec(&data, &u->core->default_sample_spec);
    pa_sink_input_new_data_set_channel_map(&data, &u->core->default_channel_map);
    data.flags = PA_SINK_INPUT_START_CORKED | PA_SINK_INPUT_NO_REMAP | PA_SINK_INPUT_NO_REMIX;

    pa_sink_input_new(&u->voice_virtual_sink_input, u->module->core, &data);
    pa_sink_input_new_data_done(&data);

    if (!u->voice_virtual_sink_input) {
        pa_log_warn("Failed to create virtual sink input.");
        return;
    }

    u->voice_virtual_sink_input->userdata = u;
    u->voice_virtual_sink_input->kill = sink_input_kill_cb;
    u->voice_virtual_sink_input->pop = sink_input_pop_cb;
    u->voice_virtual_sink_input->process_rewind = sink_input_process_rewind_cb;

    pa_sink_input_put(u->voice_virtual_sink_input);

    pa_log_debug("Created virtual sink input for voice call volume control.");
}

static void destroy_voice_virtual_stream(struct userdata *u) {
    pa_assert(u);

    if (!u->voice_virtual_sink_input)
        return;

    sink_input_kill_cb(u->voice_virtual_sink_input);

    pa_log_debug("Removed virtual stream.");
}

/* Called from main thread */
void pa_droid_sink_set_voice_control(pa_sink* sink, bool enable) {
    pa_sink_input *i;
    struct userdata *u;

    pa_assert_ctl_context();
    pa_assert(sink);

    u = sink->userdata;
    pa_assert(u);
    pa_assert(u->sink == sink);

    if (!pa_droid_stream_is_primary(u->stream)) {
        pa_log_debug("Skipping voice volume control with non-primary sink %s", u->sink->name);
        return;
    }

    if (u->use_voice_volume == enable)
        return;

    u->use_voice_volume = enable;

    if (u->use_voice_volume) {
        pa_log_debug("Using voice volume control with %s", u->sink->name);

        if (u->voice_virtual_stream)
            create_voice_virtual_stream(u);

        pa_assert(!u->sink_input_volume_changed_hook_slot);

        if (u->use_hw_volume)
            pa_sink_set_set_volume_callback(u->sink, NULL);

        u->sink_input_volume_changed_hook_slot = pa_hook_connect(&u->core->hooks[PA_CORE_HOOK_SINK_INPUT_VOLUME_CHANGED],
                PA_HOOK_LATE+10, (pa_hook_cb_t) sink_input_volume_changed_hook_cb, u);

        if ((i = find_volume_control_sink_input(u))) {
            u->voice_control_sink_input = i;
            set_voice_volume(u, i);
        }

    } else {
        if (u->voice_virtual_stream)
            destroy_voice_virtual_stream(u);

        pa_assert(u->sink_input_volume_changed_hook_slot);

        u->voice_control_sink_input = NULL;
        pa_hook_slot_free(u->sink_input_volume_changed_hook_slot);
        u->sink_input_volume_changed_hook_slot = NULL;

        pa_log_debug("Using %s volume control with %s",
                     u->use_hw_volume ? "hardware" : "software", u->sink->name);

        if (u->use_hw_volume)
            pa_sink_set_set_volume_callback(u->sink, sink_set_volume_cb);
    }
}

/* When sink-input with proper proplist variable appears, do extra routing configuration
 * for the lifetime of that sink-input. */
static pa_hook_result_t sink_input_put_hook_cb(pa_core *c, pa_sink_input *sink_input, struct userdata *u) {
    const char *dev_str;
    const char *media_str;
    audio_devices_t devices;

    if (u->use_voice_volume && !u->voice_control_sink_input && sink_input_is_voice_control(u, sink_input)) {
        u->voice_control_sink_input = sink_input;
        set_voice_volume(u, sink_input);
    }

    /* Dynamic routing changes do not apply during active voice call. */
    if (u->use_voice_volume)
        return PA_HOOK_OK;

    if ((dev_str = pa_proplist_gets(sink_input->proplist, PROP_DROID_ROUTE))) {

        /* Do not change routing for gstreamer pulsesink probe. Workaround for unnecessary routing changes when gst-plugin
         * pulsesink connects to our sink. Not the best fix or the best place for a fix, but let's have this here
         * for now anyway. */
        if ((media_str = pa_proplist_gets(sink_input->proplist, PA_PROP_MEDIA_NAME)) && pa_streq(media_str, "pulsesink probe"))
            return PA_HOOK_OK;

        if (parse_device_list(dev_str, &devices) && devices) {

            pa_log_debug("Add extra route %s (%u).", dev_str, devices);

            /* if this device was not routed to previously post routing change */
            if (add_extra_devices(u, devices))
                do_routing(u);
        }
    }

    return PA_HOOK_OK;
}

/* Remove extra routing when sink-inputs disappear. */
static pa_hook_result_t sink_input_unlink_hook_cb(pa_core *c, pa_sink_input *sink_input, struct userdata *u) {
    const char *dev_str;
    const char *media_str;
    audio_devices_t devices;

    if (u->voice_control_sink_input == sink_input)
        u->voice_control_sink_input = NULL;

    /* Dynamic routing changes do not apply during active voice call. */
    if (u->use_voice_volume)
        return PA_HOOK_OK;

    if ((dev_str = pa_proplist_gets(sink_input->proplist, PROP_DROID_ROUTE))) {

        /* Do not change routing for gstreamer pulsesink probe. Workaround for unnecessary routing changes when gst-plugin
         * pulsesink connects to our sink. Not the best fix or the best place for a fix, but let's have this here
         * for now anyway. */
        if ((media_str = pa_proplist_gets(sink_input->proplist, PA_PROP_MEDIA_NAME)) && pa_streq(media_str, "pulsesink probe"))
            return PA_HOOK_OK;

        if (parse_device_list(dev_str, &devices) && devices) {

            pa_log_debug("Remove extra route %s (%u).", dev_str, devices);

            /* if this device no longer exists in extra devices map post routing change */
            if (remove_extra_devices(u, devices))
                do_routing(u);
        }
    }

    return PA_HOOK_OK;
}

/* Watch for properties starting with droid.parameter. and translate them directly to
 * HAL set_parameters() calls. */
static pa_hook_result_t sink_proplist_changed_hook_cb(pa_core *c, pa_sink *sink, struct userdata *u) {
    bool changed = false;
    const char *pkey;
    const char *key;
    const char *value;
    char *tmp;
    void *state = NULL;
    droid_parameter_mapping *parameter = NULL;

    pa_assert(sink);
    pa_assert(u);

    if (u->sink != sink)
        return PA_HOOK_OK;

    while ((key = pa_proplist_iterate(sink->proplist, &state))) {
        if (!pa_startswith(key, PROP_DROID_PARAMETER_PREFIX))
            continue;

        pkey = key + strlen(PROP_DROID_PARAMETER_PREFIX);
        if (pkey[0] == '\0')
            continue;

        changed = false;

        if (!(parameter = pa_hashmap_get(u->parameters, pkey))) {
            parameter = pa_xnew0(droid_parameter_mapping, 1);
            parameter->key = pa_xstrdup(pkey);
            parameter->value = pa_xstrdup(pa_proplist_gets(sink->proplist, key));
            pa_hashmap_put(u->parameters, parameter->key, parameter);
            changed = true;
        } else {
            value = pa_proplist_gets(sink->proplist, key);
            if (!pa_streq(parameter->value, value)) {
                pa_xfree(parameter->value);
                parameter->value = pa_xstrdup(value);
                changed = true;
            }
        }

        if (changed) {
            pa_assert(parameter);
            tmp = pa_sprintf_malloc("%s=%s;", parameter->key, parameter->value);
            pa_log_debug("set_parameters(): %s", tmp);
            pa_droid_stream_set_parameters(u->stream, tmp);
            pa_xfree(tmp);
        }
    }

    return PA_HOOK_OK;
}

<<<<<<< HEAD
static pa_hook_result_t sink_port_changed_hook_cb(pa_core *c, pa_sink *sink, struct userdata *u) {
    pa_device_port *port;

    pa_assert(c);
    pa_assert(sink);
    pa_assert(u);

    if (sink != u->primary_stream_sink)
        return PA_HOOK_OK;

    port = sink->active_port;
    pa_log_info("Set slave sink port to %s", port->name);
    pa_sink_set_port(u->sink, port->name, false);

    return PA_HOOK_OK;
}

static void unset_primary_stream_sink(struct userdata *u) {
    pa_assert(u);
    pa_assert(u->primary_stream_sink);
    pa_assert(u->sink_port_changed_hook_slot);

    pa_hook_slot_free(u->sink_port_changed_hook_slot);
    u->sink_port_changed_hook_slot = NULL;
    u->primary_stream_sink = NULL;
}

static pa_hook_result_t sink_unlink_hook_cb(pa_core *c, pa_sink *sink, struct userdata *u) {
    pa_assert(c);
    pa_assert(sink);
    pa_assert(u);

    if (sink != u->primary_stream_sink)
        return PA_HOOK_OK;

    pa_log_info("Primary stream sink disappeared.");
    unset_primary_stream_sink(u);

    return PA_HOOK_OK;
}

static pa_hook_result_t sink_put_hook_cb(pa_core *c, pa_sink *sink, struct userdata *u) {
    struct userdata *sink_u;

    pa_assert(c);
    pa_assert(sink);
    pa_assert(u);

    if (!pa_sink_is_droid_sink(sink))
        return PA_HOOK_OK;

    sink_u = sink->userdata;

    if (!pa_droid_stream_is_primary(sink_u->stream))
        return PA_HOOK_OK;

    u->primary_stream_sink = sink;

    pa_assert(!u->sink_port_changed_hook_slot);
    u->sink_port_changed_hook_slot = pa_hook_connect(&u->core->hooks[PA_CORE_HOOK_SINK_PORT_CHANGED], PA_HOOK_NORMAL,
            (pa_hook_cb_t) sink_port_changed_hook_cb, u);

    pa_log_info("Primary stream sink setup for slave.");

    sink_port_changed_hook_cb(c, sink, u);

    return PA_HOOK_OK;
}

static void setup_track_primary(struct userdata *u) {
    pa_sink *sink;
    struct userdata *sink_u;
    uint32_t idx;

    pa_assert(u);

    u->sink_put_hook_slot = pa_hook_connect(&u->core->hooks[PA_CORE_HOOK_SINK_PUT], PA_HOOK_NORMAL,
            (pa_hook_cb_t) sink_put_hook_cb, u);
    u->sink_unlink_hook_slot = pa_hook_connect(&u->core->hooks[PA_CORE_HOOK_SINK_UNLINK], PA_HOOK_NORMAL,
            (pa_hook_cb_t) sink_unlink_hook_cb, u);

    PA_IDXSET_FOREACH(sink, u->core->sinks, idx) {
        if (pa_sink_is_droid_sink(sink)) {
            sink_u = sink->userdata;
            if (pa_droid_stream_is_primary(sink_u->stream)) {
                sink_put_hook_cb(u->core, sink, u);
                break;
            }
        }
    }
}

static bool parse_prewrite_on_resume(struct userdata *u, const char *prewrite_resume, const char *name) {
    const char *state = NULL;
    char *entry = NULL;
    char *devices, *stream, *value;
    uint32_t devices_len, devices_index, value_index, entry_len;
    uint32_t b;

    pa_assert(u);
    pa_assert(prewrite_resume);
    pa_assert(name);

    /* Argument is string of for example "deep_buffer=AUDIO_DEVICE_OUT_SPEAKER:1,primary=FOO:5" */

    while ((entry = pa_split(prewrite_resume, ",", &state))) {

        entry_len = strlen(entry);
        devices_index = strcspn(entry, "=");

        if (devices_index == 0 || devices_index >= entry_len - 1)
            goto error;

        entry[devices_index] = '\0';
        devices = entry + devices_index + 1;
        stream = entry;

        devices_len = strlen(devices);
        value_index = strcspn(devices, ":");

        if (value_index == 0 || value_index >= devices_len - 1)
            goto error;

        devices[value_index] = '\0';
        value = devices + value_index + 1;

        if (!parse_device_list(devices, &u->prewrite_devices)) {
            u->prewrite_devices = 0;
            goto error;
        }

        if (strlen(value) == 0 || pa_atou(value, &b) < 0)
            goto error;

        if (pa_streq(stream, name)) {
            pa_log_info("Using requested prewrite size for %s: %u (%u * %u).",
                        name, u->buffer_size * b, b, u->buffer_size);
            u->prewrite_silence = b;
            pa_xfree(entry);
            return true;
        }

        pa_xfree(entry);
    }

return true;

error:
    pa_xfree(entry);
    return false;
=======
static struct pa_sink *pa_sco_fake_sink_discover(pa_core *core, const char *sink_name) {
    struct pa_sink *sink;
    pa_idxset *idxset;
    void *state = NULL;

    pa_assert(core);
    pa_assert(sink_name);
    pa_assert_se((idxset = core->sinks));

    while ((sink = pa_idxset_iterate(idxset, &state, NULL)) != NULL) {
        if (pa_streq(sink_name, sink->name)) {
            pa_log_debug("Found fake SCO sink '%s'", sink_name);
            return sink;
        }
    }

    return NULL;
>>>>>>> fbbe6987
}

pa_sink *pa_droid_sink_new(pa_module *m,
                             pa_modargs *ma,
                             const char *driver,
                             pa_droid_card_data *card_data,
                             audio_output_flags_t flags,
                             pa_droid_mapping *am,
                             pa_card *card) {

    struct userdata *u = NULL;
    bool deferred_volume = false;
    bool voice_virtual_stream = false;
    char *thread_name = NULL;
    pa_sink_new_data data;
    const char *module_id = NULL;
    const char *tmp;
    char *list = NULL;
    uint32_t alternate_sample_rate;
    const char *format;
    audio_devices_t dev_out;
    pa_sample_spec sample_spec;
    pa_channel_map channel_map;
    bool namereg_fail = false;
    pa_usec_t latency;
    pa_droid_config_audio *config = NULL; /* Only used when sink is created without card */
    uint32_t sink_buffer = 0;
    const char *prewrite_resume = NULL;
    bool mix_route = false;

    pa_assert(m);
    pa_assert(ma);
    pa_assert(driver);

    deferred_volume = m->core->deferred_volume;
    if (pa_modargs_get_value_boolean(ma, "deferred_volume", &deferred_volume) < 0) {
        pa_log("Failed to parse deferred_volume argument.");
        goto fail;
    }

    if (card && am)
        module_id = am->output->module->name;
    else
        module_id = pa_modargs_get_value(ma, "module_id", DEFAULT_MODULE_ID);

    sample_spec = m->core->default_sample_spec;
    channel_map = m->core->default_channel_map;

    /* First parse both sample spec and channel map, then see if sink_* override some
     * of the values. */
    if (pa_modargs_get_sample_spec_and_channel_map(ma, &sample_spec, &channel_map, PA_CHANNEL_MAP_AIFF) < 0) {
        pa_log("Failed to parse sink sample specification and channel map.");
        goto fail;
    }

    if (pa_modargs_get_value(ma, "sink_channel_map", NULL)) {
        if (pa_modargs_get_channel_map(ma, "sink_channel_map", &channel_map) < 0) {
            pa_log("Failed to parse sink channel map.");
            goto fail;
        }

        sample_spec.channels = channel_map.channels;
    }

    if ((format = pa_modargs_get_value(ma, "sink_format", NULL))) {
        if ((sample_spec.format = pa_parse_sample_format(format)) < 0) {
            pa_log("Failed to parse sink format.");
            goto fail;
        }
    }

    if (pa_modargs_get_value_u32(ma, "sink_rate", &sample_spec.rate) < 0) {
        pa_log("Failed to parse sink samplerate");
        goto fail;
    }

    if (!pa_sample_spec_valid(&sample_spec)) {
        pa_log("Sample spec is not valid.");
        goto fail;
    }

    alternate_sample_rate = m->core->alternate_sample_rate;
    if (pa_modargs_get_alternate_sample_rate(ma, &alternate_sample_rate) < 0) {
        pa_log("Failed to parse alternate sample rate.");
        goto fail;
    }

    if (pa_modargs_get_value_u32(ma, "sink_buffer", &sink_buffer) < 0) {
        pa_log("Failed to parse sink_buffer. Needs to be integer >= 0.");
        goto fail;
    }

    if (pa_modargs_get_value_boolean(ma, "voice_virtual_stream", &voice_virtual_stream) < 0) {
        pa_log("Failed to parse voice_virtual_stream. Needs to be a boolean argument.");
        goto fail;
    }

    if (pa_modargs_get_value_boolean(ma, "sink_mix_route", &mix_route) < 0) {
        pa_log("Failed to parse sink_mix_route, expects boolean argument.");
        goto fail;
    }

    u = pa_xnew0(struct userdata, 1);
    u->core = m->core;
    u->module = m;
    u->card = card;
    u->deferred_volume = deferred_volume;
    u->rtpoll = pa_rtpoll_new();
    pa_thread_mq_init(&u->thread_mq, m->core->mainloop, u->rtpoll);
    u->parameters = pa_hashmap_new_full(pa_idxset_string_hash_func, pa_idxset_string_compare_func,
                                        NULL, (pa_free_cb_t) parameter_free);
    u->voice_virtual_stream = voice_virtual_stream;
    u->voice_property_key   = pa_xstrdup(pa_modargs_get_value(ma, "voice_property_key", DEFAULT_VOICE_CONTROL_PROPERTY_KEY));
    u->voice_property_value = pa_xstrdup(pa_modargs_get_value(ma, "voice_property_value", DEFAULT_VOICE_CONTROL_PROPERTY_VALUE));
    u->sco_fake_sink_name = pa_xstrdup(pa_modargs_get_value(ma, "sco_fake_sink", DEFAULT_SCO_FAKE_SINK));
    u->extra_devices_map = pa_hashmap_new(pa_idxset_trivial_hash_func, pa_idxset_trivial_compare_func);
    u->mix_route = mix_route;

    if (card_data) {
        u->card_data = card_data;
        pa_assert(card);
        pa_assert_se((u->hw_module = pa_droid_hw_module_get(u->core, NULL, card_data->module_id)));
    } else {
        /* Sink wasn't created from inside card module, so we'll need to open
         * hw module ourself.
         *
         * First let's find out if hw module has already been opened, or if we need to
         * do it ourself. */
        if (!(u->hw_module = pa_droid_hw_module_get(u->core, NULL, module_id))) {
            /* No hw module object in shared object db, let's open the module now. */
            if (!(config = pa_droid_config_load(ma)))
                goto fail;

            if (!(u->hw_module = pa_droid_hw_module_get(u->core, config, module_id)))
                goto fail;

            pa_droid_config_free(config);
            config = NULL;
        }
    }

    /* Default routing */
    dev_out = (am && am->output->module->global_config) ? am->output->module->global_config->default_output_device
                                                        : u->hw_module->config->global_config->default_output_device;

    if ((tmp = pa_modargs_get_value(ma, "output_devices", NULL))) {
        audio_devices_t tmp_dev;

        if (parse_device_list(tmp, &tmp_dev) && tmp_dev)
            dev_out = tmp_dev;

        pa_log_debug("Set initial devices %s", tmp);
    }

    if (am)
        flags = am->output->flags;

    u->stream = pa_droid_open_output_stream(u->hw_module, &sample_spec, &channel_map, flags, dev_out);

    if (!u->stream) {
        pa_log("Failed to open output stream.");
        goto fail;
    }

    u->buffer_size = pa_droid_stream_buffer_size(u->stream);
    if (sink_buffer) {
        u->buffer_size = pa_droid_buffer_size_round_up(sink_buffer, u->buffer_size);
        pa_log_info("Using buffer size %u (requested %u).", u->buffer_size, sink_buffer);
    } else
        pa_log_info("Using buffer size %u.", u->buffer_size);

    if ((prewrite_resume = pa_modargs_get_value(ma, "prewrite_on_resume", NULL))) {
        if (!parse_prewrite_on_resume(u, prewrite_resume, am ? am->output->name : module_id)) {
            pa_log("Failed to parse prewrite_on_resume (%s)", prewrite_resume);
            goto fail;
        }
    }

    u->buffer_time = pa_bytes_to_usec(u->buffer_size, &u->stream->output->sample_spec);
    u->write_threshold = u->buffer_time - u->buffer_time / 6;

    pa_silence_memchunk_get(&u->core->silence_cache, u->core->mempool, &u->silence, &u->stream->output->sample_spec, u->buffer_size);
    u->memblockq = pa_memblockq_new("droid-sink", 0, u->buffer_size, u->buffer_size, &u->stream->output->sample_spec, 1, 0, 0, &u->silence);

    pa_sink_new_data_init(&data);
    data.driver = driver;
    data.module = m;
    data.card = card;

    if (am)
        set_sink_name(ma, &data, am->output->name);
    else
        set_sink_name(ma, &data, module_id);
    pa_proplist_sets(data.proplist, PA_PROP_DEVICE_CLASS, "sound");
    pa_proplist_sets(data.proplist, PA_PROP_DEVICE_API, PROP_DROID_API_STRING);

    /* We need to give pa_modargs_get_value_boolean() a pointer to a local
     * variable instead of using &data.namereg_fail directly, because
     * data.namereg_fail is a bitfield and taking the address of a bitfield
     * variable is impossible. */
    namereg_fail = data.namereg_fail;
    if (pa_modargs_get_value_boolean(ma, "namereg_fail", &namereg_fail) < 0) {
        pa_log("Failed to parse namereg_fail argument.");
        pa_sink_new_data_done(&data);
        goto fail;
    }
    data.namereg_fail = namereg_fail;

    pa_sink_new_data_set_sample_spec(&data, &u->stream->output->sample_spec);
    pa_sink_new_data_set_channel_map(&data, &u->stream->output->channel_map);
    pa_sink_new_data_set_alternate_sample_rate(&data, alternate_sample_rate);

    /*
    if (!(list = pa_list_string_output_device(dev_out))) {
        pa_log("Couldn't format device list string.");
        goto fail;
    }
    pa_proplist_sets(data.proplist, PROP_DROID_DEVICES, list);
    pa_xfree(list);
    */

    if (flags) {
        if (!(list = pa_list_string_flags(flags))) {
            pa_log("Couldn't format flag list string.");
            goto fail;
        }
    } else
        list = NULL;

    pa_proplist_sets(data.proplist, PROP_DROID_FLAGS, list ? list : "");
    pa_xfree(list);

    if (am)
        pa_droid_add_ports(data.ports, am, card);

    u->sink = pa_sink_new(m->core, &data, PA_SINK_HARDWARE | PA_SINK_LATENCY | PA_SINK_FLAT_VOLUME);
    pa_sink_new_data_done(&data);

    if (!u->sink) {
        pa_log("Failed to create sink.");
        goto fail;
    }

    u->sink->userdata = u;

    u->sink->parent.process_msg = sink_process_msg;

    u->sink->set_port = sink_set_port_cb;

    pa_sink_set_asyncmsgq(u->sink, u->thread_mq.inq);
    pa_sink_set_rtpoll(u->sink, u->rtpoll);

    /* Rewind internal memblockq */
    pa_sink_set_max_rewind(u->sink, 0);

    if (am)
        thread_name = pa_sprintf_malloc("droid-sink-%s", am->output->name);
    else
        thread_name = pa_sprintf_malloc("droid-sink-%s", module_id);
    if (!(u->thread = pa_thread_new(thread_name, thread_func, u))) {
        pa_log("Failed to create thread.");
        goto fail;
    }
    pa_xfree(thread_name);
    thread_name = NULL;

    /* HAL latencies are in milliseconds. */
    latency = pa_droid_stream_get_latency(u->stream);
    pa_sink_set_fixed_latency(u->sink, latency);
    pa_log_debug("Set fixed latency %llu usec", latency);
    pa_sink_set_max_request(u->sink, u->buffer_size);

    if (u->sink->active_port)
        sink_set_port_cb(u->sink, u->sink->active_port);

    /* Hooks to track appearance and disappearance of sink-inputs. */
    /* Hook a little bit earlier and later than module-role-ducking. */
    u->sink_input_put_hook_slot = pa_hook_connect(&m->core->hooks[PA_CORE_HOOK_SINK_INPUT_PUT], PA_HOOK_LATE+10,
            (pa_hook_cb_t) sink_input_put_hook_cb, u);
    u->sink_input_unlink_hook_slot = pa_hook_connect(&m->core->hooks[PA_CORE_HOOK_SINK_INPUT_UNLINK], PA_HOOK_EARLY-10,
            (pa_hook_cb_t) sink_input_unlink_hook_cb, u);
    u->sink_proplist_changed_hook_slot = pa_hook_connect(&m->core->hooks[PA_CORE_HOOK_SINK_PROPLIST_CHANGED], PA_HOOK_EARLY,
            (pa_hook_cb_t) sink_proplist_changed_hook_cb, u);

    update_volumes(u);

    if (!pa_droid_stream_is_primary(u->stream))
        setup_track_primary(u);

    pa_droid_stream_suspend(u->stream, false);
    pa_droid_stream_set_data(u->stream, u->sink);
    pa_sink_put(u->sink);

    return u->sink;

fail:
    pa_droid_config_free(config);
    pa_xfree(thread_name);

    if (config)
        pa_xfree(config);

    if (u)
        userdata_free(u);

    return NULL;
}

void pa_droid_sink_free(pa_sink *s) {
    struct userdata *u;

    pa_sink_assert_ref(s);
    pa_assert_se(u = s->userdata);

    userdata_free(u);
}

static void parameter_free(droid_parameter_mapping *m) {
    pa_assert(m);

    pa_xfree(m->key);
    pa_xfree(m->value);
    pa_xfree(m);
}

static void userdata_free(struct userdata *u) {

    if (u->primary_stream_sink)
        unset_primary_stream_sink(u);

    if (u->sink_put_hook_slot)
        pa_hook_slot_free(u->sink_put_hook_slot);

    if (u->sink_unlink_hook_slot)
        pa_hook_slot_free(u->sink_unlink_hook_slot);

    if (u->sink_port_changed_hook_slot)
        pa_hook_slot_free(u->sink_port_changed_hook_slot);

    if (u->sink)
        pa_sink_unlink(u->sink);

    if (u->thread) {
        pa_asyncmsgq_send(u->thread_mq.inq, NULL, PA_MESSAGE_SHUTDOWN, NULL, 0, NULL);
        pa_thread_free(u->thread);
    }

    pa_thread_mq_done(&u->thread_mq);

    if (u->sink_input_put_hook_slot)
        pa_hook_slot_free(u->sink_input_put_hook_slot);

    if (u->sink_input_unlink_hook_slot)
        pa_hook_slot_free(u->sink_input_unlink_hook_slot);

    if (u->sink_input_volume_changed_hook_slot)
        pa_hook_slot_free(u->sink_input_volume_changed_hook_slot);

    if (u->sink_proplist_changed_hook_slot)
        pa_hook_slot_free(u->sink_proplist_changed_hook_slot);

    if (u->sink)
        pa_sink_unref(u->sink);

    if (u->parameters)
        pa_hashmap_free(u->parameters);

    if (u->stream)
        pa_droid_stream_unref(u->stream);

    if (u->memblockq)
        pa_memblockq_free(u->memblockq);

    if (u->silence.memblock)
        pa_memblock_unref(u->silence.memblock);

    if (u->hw_module)
        pa_droid_hw_module_unref(u->hw_module);

    if (u->sco_fake_sink_name)
        pa_xfree(u->sco_fake_sink_name);

    if (u->voice_property_key)
        pa_xfree(u->voice_property_key);
    if (u->voice_property_value)
        pa_xfree(u->voice_property_value);

    if (u->extra_devices_map)
        pa_hashmap_free(u->extra_devices_map);

    pa_xfree(u);
}<|MERGE_RESOLUTION|>--- conflicted
+++ resolved
@@ -106,18 +106,10 @@
 
     pa_droid_card_data *card_data;
     pa_droid_hw_module *hw_module;
-<<<<<<< HEAD
     pa_droid_stream *stream;
-=======
-    struct audio_stream_out *stream_out;
 
     char *sco_fake_sink_name;
     struct pa_sink *sco_fake_sink;
-};
-
-enum {
-    SINK_MESSAGE_DO_ROUTING = PA_SINK_MESSAGE_MAX,
->>>>>>> fbbe6987
 };
 
 #define DEFAULT_MODULE_ID "primary"
@@ -207,14 +199,14 @@
     return need_update;
 }
 
-<<<<<<< HEAD
 static void clear_extra_devices(struct userdata *u) {
     pa_assert(u);
     pa_assert(u->extra_devices_map);
 
     pa_hashmap_remove_all(u->extra_devices_map);
     u->extra_devices = 0;
-=======
+}
+
 static void set_fake_sco_sink_transport_property(struct userdata *u, const char *value) {
     pa_proplist *pl;
 
@@ -226,7 +218,6 @@
     pa_proplist_sets(pl, HSP_PREVENT_SUSPEND_STR, value);
     pa_sink_update_proplist(u->sco_fake_sink, PA_UPDATE_REPLACE, pl);
     pa_proplist_free(pl);
->>>>>>> fbbe6987
 }
 
 /* Called from main context during voice calls, and from IO context during media operation. */
@@ -575,9 +566,6 @@
     pa_log_debug("Sink set port %u", data->device);
 
     set_primary_devices(u, data->device);
-<<<<<<< HEAD
-    do_routing(u);
-=======
 
     /* See if the sco fake sink element is available (only when needed) */
     if ((u->sco_fake_sink == NULL) && (data->device & AUDIO_DEVICE_OUT_ALL_SCO))
@@ -593,14 +581,7 @@
             set_fake_sco_sink_transport_property(u, "true");
     }
 
-    /* If we are in voice call, sink is usually in suspended state and routing change can be applied immediately.
-     * When in media use cases, do the routing change in IO thread if we are currently in RUNNING or IDLE state. */
-    if (u->use_voice_volume || !PA_SINK_IS_OPENED(pa_sink_get_state(u->sink)))
-        do_routing(u);
-    else {
-        pa_asyncmsgq_post(u->sink->asyncmsgq, PA_MSGOBJECT(u->sink), SINK_MESSAGE_DO_ROUTING, NULL, 0, NULL, NULL);
-    }
->>>>>>> fbbe6987
+    do_routing(u);
 
     return 0;
 }
@@ -1003,7 +984,6 @@
     return PA_HOOK_OK;
 }
 
-<<<<<<< HEAD
 static pa_hook_result_t sink_port_changed_hook_cb(pa_core *c, pa_sink *sink, struct userdata *u) {
     pa_device_port *port;
 
@@ -1154,7 +1134,8 @@
 error:
     pa_xfree(entry);
     return false;
-=======
+}
+
 static struct pa_sink *pa_sco_fake_sink_discover(pa_core *core, const char *sink_name) {
     struct pa_sink *sink;
     pa_idxset *idxset;
@@ -1172,7 +1153,6 @@
     }
 
     return NULL;
->>>>>>> fbbe6987
 }
 
 pa_sink *pa_droid_sink_new(pa_module *m,
