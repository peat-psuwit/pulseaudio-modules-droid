/*
<<<<<<< HEAD
 * Copyright (C) 2013-2018 Jolla Ltd.
=======
 * Copyright (C) 2013 Jolla Ltd.
 * Copyright (C) 2010 Nokia Corporation.
>>>>>>> 6f113e83
 *
 * Contact: Juho Hämäläinen <juho.hamalainen@jolla.com>
 *
 * These PulseAudio Modules are free software; you can redistribute
 * it and/or modify it under the terms of the GNU Lesser General Public
 * License as published by the Free Software Foundation
 * version 2.1 of the License.
 *
 * This library is distributed in the hope that it will be useful,
 * but WITHOUT ANY WARRANTY; without even the implied warranty of
 * MERCHANTABILITY or FITNESS FOR A PARTICULAR PURPOSE. See the GNU
 * Lesser General Public License for more details.
 *
 * You should have received a copy of the GNU Lesser General Public
 * License along with this library; if not, write to the Free Software
 * Foundation, Inc., 51 Franklin Street, Fifth Floor, Boston, MA 02110-1301
 * USA.
 */

#ifdef HAVE_CONFIG_H
#include <config.h>
#endif

#include <signal.h>
#include <stdio.h>
#define __STDC_FORMAT_MACROS
#include <inttypes.h>

#ifdef HAVE_VALGRIND_MEMCHECK_H
#include <valgrind/memcheck.h>
#endif

#include <pulse/rtclock.h>
#include <pulse/timeval.h>
#include <pulse/volume.h>
#include <pulse/xmalloc.h>

#include <pulsecore/core.h>
#include <pulsecore/i18n.h>
#include <pulsecore/module.h>
#include <pulsecore/memchunk.h>
#include <pulsecore/sink.h>
#include <pulsecore/modargs.h>
#include <pulsecore/core-rtclock.h>
#include <pulsecore/core-util.h>
#include <pulsecore/sample-util.h>
#include <pulsecore/log.h>
#include <pulsecore/macro.h>
#include <pulsecore/thread.h>
#include <pulsecore/thread-mq.h>
#include <pulsecore/rtpoll.h>
#include <pulsecore/time-smoother.h>
#include <pulsecore/hashmap.h>
#include <pulsecore/core-subscribe.h>

#include "droid-sink.h"
#include <droid/droid-util.h>
#include <droid/conversion.h>

struct userdata {
    pa_core *core;
    pa_module *module;
    pa_card *card;
    pa_sink *sink;

    pa_thread *thread;
    pa_thread_mq thread_mq;
    pa_rtpoll *rtpoll;

    bool deferred_volume; /* TODO */

    pa_memblockq *memblockq;
    pa_memchunk silence;
    size_t buffer_size;
    pa_usec_t buffer_time;
    pa_usec_t write_time;
    pa_usec_t write_threshold;
    audio_devices_t prewrite_devices;
    uint32_t prewrite_silence;
    pa_hook_slot *sink_put_hook_slot;
    pa_hook_slot *sink_unlink_hook_slot;
    pa_hook_slot *sink_port_changed_hook_slot;
    pa_sink *primary_stream_sink;

    audio_devices_t primary_devices;
    audio_devices_t extra_devices;
    pa_hashmap *extra_devices_map;
    bool mix_route;

    bool use_hw_volume;
    bool use_voice_volume;
    bool voice_virtual_stream;
    char *voice_property_key;
    char *voice_property_value;
    pa_sink_input *voice_virtual_sink_input;
    pa_sink_input *voice_control_sink_input;
    pa_hook_slot *sink_input_volume_changed_hook_slot;

    pa_hook_slot *sink_input_put_hook_slot;
    pa_hook_slot *sink_input_unlink_hook_slot;
    pa_hook_slot *sink_proplist_changed_hook_slot;
    pa_hashmap *parameters;

    pa_droid_card_data *card_data;
    pa_droid_hw_module *hw_module;
    pa_droid_stream *stream;
};

#define DEFAULT_MODULE_ID "primary"

/* sink properties */
#define PROP_DROID_PARAMETER_PREFIX "droid.parameter."
typedef struct droid_parameter_mapping {
    char *key;
    char *value;
} droid_parameter_mapping;

/* sink-input properties */
#define PROP_DROID_ROUTE "droid.device.additional-route"

/* Voice call volume control.
 * With defaults defined below, whenever sink-input with proplist key "media.role" with
 * value "phone" connects to the sink AND voice volume control is enabled, that connected
 * sink-input's absolute volume is used for HAL voice volume. */
#define DEFAULT_VOICE_CONTROL_PROPERTY_KEY      "media.role"
#define DEFAULT_VOICE_CONTROL_PROPERTY_VALUE    "phone"

static void parameter_free(droid_parameter_mapping *m);
static void userdata_free(struct userdata *u);
static void set_voice_volume(struct userdata *u, pa_sink_input *i);

static void set_primary_devices(struct userdata *u, audio_devices_t devices) {
    pa_assert(u);
    pa_assert(devices);

    u->primary_devices = devices;
}

static bool add_extra_devices(struct userdata *u, audio_devices_t devices) {
    void *value;
    uint32_t count;
    bool need_update = false;

    pa_assert(u);
    pa_assert(u->extra_devices_map);
    pa_assert(devices);

    if ((value = pa_hashmap_get(u->extra_devices_map, PA_UINT_TO_PTR(devices)))) {
        count = PA_PTR_TO_UINT(value);
        count++;
        pa_hashmap_remove(u->extra_devices_map, PA_UINT_TO_PTR(devices));
        pa_hashmap_put(u->extra_devices_map, PA_UINT_TO_PTR(devices), PA_UINT_TO_PTR(count));

        /* added extra device already exists in hashmap, so no need to update route. */
        need_update = false;
    } else {
        pa_hashmap_put(u->extra_devices_map, PA_UINT_TO_PTR(devices), PA_UINT_TO_PTR(1));
        u->extra_devices |= devices;
        need_update = true;
    }

    return need_update;
}

static bool remove_extra_devices(struct userdata *u, audio_devices_t devices) {
    void *value;
    uint32_t count;
    bool need_update = false;

    pa_assert(u);
    pa_assert(u->extra_devices_map);
    pa_assert(devices);

    if ((value = pa_hashmap_get(u->extra_devices_map, PA_UINT_TO_PTR(devices)))) {
        pa_hashmap_remove(u->extra_devices_map, PA_UINT_TO_PTR(devices));
        count = PA_PTR_TO_UINT(value);
        count--;
        if (count == 0) {
            u->extra_devices &= ~devices;
            need_update = true;
        } else {
            /* added extra devices still exists in hashmap, so no need to update route. */
            pa_hashmap_put(u->extra_devices_map, PA_UINT_TO_PTR(devices), PA_UINT_TO_PTR(count));
            need_update = false;
        }
    }

    return need_update;
}

static void clear_extra_devices(struct userdata *u) {
    pa_assert(u);
    pa_assert(u->extra_devices_map);

    pa_hashmap_remove_all(u->extra_devices_map);
    u->extra_devices = 0;
}

/* Called from main context during voice calls, and from IO context during media operation. */
static void do_routing(struct userdata *u) {
    audio_devices_t routing;

    pa_assert(u);
    pa_assert(u->stream);

    if (u->use_voice_volume && u->extra_devices)
        clear_extra_devices(u);

    if (!u->mix_route && u->extra_devices)
        routing = u->extra_devices;
    else
        routing = u->primary_devices | u->extra_devices;

    pa_droid_stream_set_route(u->stream, routing);
}

static bool parse_device_list(const char *str, audio_devices_t *dst) {
    pa_assert(str);
    pa_assert(dst);

    char *dev;
    const char *state = NULL;

    *dst = 0;

    while ((dev = pa_split(str, "|", &state))) {
        audio_devices_t d;

        if (!pa_string_convert_output_device_str_to_num(dev, &d)) {
            pa_log_warn("Unknown device %s", dev);
            pa_xfree(dev);
            return false;
        }

        *dst |= d;

        pa_xfree(dev);
    }

    return true;
}

static int thread_write_silence(struct userdata *u) {
    const void *p;
    ssize_t wrote;

    /* Drop our rendered audio and write silence to HAL. */
    pa_memblockq_drop(u->memblockq, u->buffer_size);
    u->write_time = pa_rtclock_now();

    /* We should be able to write everything in one go as long as memblock size
     * is multiples of buffer_size. Even if we don't write whole buffer size
     * here it's okay, as long as mute time isn't configured too strictly. */

    p = pa_memblock_acquire_chunk(&u->silence);
    wrote = pa_droid_stream_write(u->stream, p, u->silence.length);
    pa_memblock_release(u->silence.memblock);

    u->write_time = pa_rtclock_now() - u->write_time;

    if (wrote < 0)
        return -1;

    return 0;
}

static int thread_write(struct userdata *u) {
    pa_memchunk c;
    const void *p;
    ssize_t wrote;

    pa_memblockq_peek_fixed_size(u->memblockq, u->buffer_size, &c);

    /* We should be able to write everything in one go as long as memblock size
     * is multiples of buffer_size. */

    u->write_time = pa_rtclock_now();

    for (;;) {
        if (pa_droid_quirk(u->hw_module, QUIRK_OUTPUT_MAKE_WRITABLE))
            pa_memchunk_make_writable(&c, c.length);

        p = pa_memblock_acquire_chunk(&c);
        wrote = pa_droid_stream_write(u->stream, p, c.length);
        pa_memblock_release(c.memblock);

        if (wrote < 0) {
            pa_memblockq_drop(u->memblockq, c.length);
            pa_memblock_unref(c.memblock);
            u->write_time = 0;
            pa_log("failed to write stream (%d)", wrote);
            return -1;
        }

        if (wrote < (ssize_t) c.length) {
            c.index += wrote;
            c.length -= wrote;
            continue;
        }

        pa_memblockq_drop(u->memblockq, c.length);
        pa_memblock_unref(c.memblock);

        break;
    }

    u->write_time = pa_rtclock_now() - u->write_time;

    return 0;
}
static void thread_render(struct userdata *u) {
    size_t length;
    size_t missing;

    length = pa_memblockq_get_length(u->memblockq);
    missing = u->buffer_size - length;

    if (missing > 0) {
        pa_memchunk c;
        pa_sink_render_full(u->sink, missing, &c);
        pa_memblockq_push_align(u->memblockq, &c);
        pa_memblock_unref(c.memblock);
    }
}

static void process_rewind(struct userdata *u) {
    size_t rewind_nbytes;
    size_t max_rewind_nbytes;
    size_t queue_length;

    pa_assert(u);

    if (u->sink->thread_info.rewind_nbytes == 0) {
        pa_sink_process_rewind(u->sink, 0);
        return;
    }

    rewind_nbytes = u->sink->thread_info.rewind_nbytes;
    u->sink->thread_info.rewind_nbytes = 0;

    pa_assert(rewind_nbytes > 0);
    pa_log_debug("Requested to rewind %lu bytes.", (unsigned long) rewind_nbytes);

    queue_length = pa_memblockq_get_length(u->memblockq);
    if (queue_length <= u->buffer_size)
        goto do_nothing;
    max_rewind_nbytes = queue_length - u->buffer_size;
    if (max_rewind_nbytes == 0)
        goto do_nothing;

    if (rewind_nbytes > max_rewind_nbytes)
        rewind_nbytes = max_rewind_nbytes;

    pa_memblockq_drop(u->memblockq, rewind_nbytes);

    pa_sink_process_rewind(u->sink, rewind_nbytes);

    pa_log_debug("Rewound %lu bytes.", (unsigned long) rewind_nbytes);
    return;

do_nothing:
    pa_log_debug("Rewound 0 bytes.");
    pa_sink_process_rewind(u->sink, 0);
}

static void thread_func(void *userdata) {
    struct userdata *u = userdata;

    pa_assert(u);

    pa_log_debug("Thread starting up.");

    if (u->core->realtime_scheduling)
        pa_make_realtime(u->core->realtime_priority);

    pa_thread_mq_install(&u->thread_mq);

    for (;;) {
        int ret;

        if (PA_SINK_IS_OPENED(u->sink->thread_info.state)) {

            if (PA_UNLIKELY(u->sink->thread_info.rewind_requested))
                process_rewind(u);

            if (pa_rtpoll_timer_elapsed(u->rtpoll)) {
                pa_usec_t sleept = 0;

                thread_render(u);
                thread_write(u);

                if (u->write_time > u->write_threshold)
                    sleept = u->buffer_time;

                pa_rtpoll_set_timer_relative(u->rtpoll, sleept);
            }
        } else
            pa_rtpoll_set_timer_disabled(u->rtpoll);

        /* Sleep */
#if (PULSEAUDIO_VERSION == 5)
        if ((ret = pa_rtpoll_run(u->rtpoll, true)) < 0)
#elif (PULSEAUDIO_VERSION >= 6)
        if ((ret = pa_rtpoll_run(u->rtpoll)) < 0)
#endif
            goto fail;

        if (ret == 0)
            goto finish;
    }

fail:
    /* If this was no regular exit from the loop we have to continue
     * processing messages until we received PA_MESSAGE_SHUTDOWN */
    pa_asyncmsgq_post(u->thread_mq.outq, PA_MSGOBJECT(u->core), PA_CORE_MESSAGE_UNLOAD_MODULE, u->module, 0, NULL, NULL);
    pa_asyncmsgq_wait_for(u->thread_mq.inq, PA_MESSAGE_SHUTDOWN);

finish:
    pa_log_debug("Thread shutting down.");
}

/* Called from IO context */
static int suspend(struct userdata *u) {
    int ret;
    size_t length;

    pa_assert(u);
    pa_assert(u->sink);

    ret = pa_droid_stream_suspend(u->stream, true);

    if (ret == 0) {
        pa_sink_set_max_request_within_thread(u->sink, 0);
        pa_log_info("Device suspended.");
    } else
        pa_log("Couldn't set standby, err %d", ret);

    /* Clear memblockq */
    if ((length = pa_memblockq_get_length(u->memblockq)) > 0)
        pa_memblockq_drop(u->memblockq, length);

    return ret;
}

static int unsuspend(struct userdata *u) {
    uint32_t i;

    pa_assert(u);
    pa_assert(u->sink);

    /* HAL resumes automagically when writing to standby stream, but let's set max request */
    pa_sink_set_max_request_within_thread(u->sink, u->buffer_size);

    pa_log_info("Resuming...");

    if (u->prewrite_silence &&
        (u->primary_devices | u->extra_devices) & u->prewrite_devices &&
        pa_droid_output_stream_any_active(u->stream) == 0) {
        for (i = 0; i < u->prewrite_silence; i++)
            thread_write_silence(u);
    }

    pa_droid_stream_suspend(u->stream, false);

    return 0;
}

/* Called from IO context */
static int sink_process_msg(pa_msgobject *o, int code, void *data, int64_t offset, pa_memchunk *chunk) {
    struct userdata *u = PA_SINK(o)->userdata;

    switch (code) {

        case PA_SINK_MESSAGE_GET_LATENCY: {
            *((pa_usec_t*) data) = pa_droid_stream_get_latency(u->stream);
            return 0;
        }

        case PA_SINK_MESSAGE_SET_STATE: {
            switch ((pa_sink_state_t) PA_PTR_TO_UINT(data)) {
                case PA_SINK_SUSPENDED: {
                    int r;

                    pa_assert(PA_SINK_IS_OPENED(u->sink->thread_info.state));

                    if ((r = suspend(u)) < 0)
                        return r;

                    break;
                }

                case PA_SINK_IDLE:
                    /* Fall through */
                case PA_SINK_RUNNING: {
                    int r;

                    if (u->sink->thread_info.state == PA_SINK_SUSPENDED) {
                        if ((r = unsuspend(u)) < 0)
                            return r;
                    }

                    pa_rtpoll_set_timer_absolute(u->rtpoll, pa_rtclock_now());
                    break;
                }

                case PA_SINK_UNLINKED: {
                    /* Suspending since some implementations do not want to free running stream. */
                    suspend(u);
                    break;
                }

                /* not needed */
                case PA_SINK_INIT:
                case PA_SINK_INVALID_STATE:
                    ;
            }
            break;
        }
    }

    return pa_sink_process_msg(o, code, data, offset, chunk);
}

static int sink_set_port_cb(pa_sink *s, pa_device_port *p) {
    struct userdata *u = s->userdata;
    pa_droid_port_data *data;

    pa_assert(u);
    pa_assert(p);

    data = PA_DEVICE_PORT_DATA(p);

    if (!data->device) {
        /* If there is no device defined, just return 0 to say everything is ok.
         * Then next port change can be whatever sink port, even the one enabled
         * before parking. */
        pa_log_debug("Sink set port to parking");
        return 0;
    }

    pa_log_debug("Sink set port %u", data->device);

    set_primary_devices(u, data->device);
    do_routing(u);

    return 0;
}

static void sink_set_volume_cb(pa_sink *s) {
    struct userdata *u = s->userdata;
    pa_cvolume r;

    /* Shift up by the base volume */
    pa_sw_cvolume_divide_scalar(&r, &s->real_volume, s->base_volume);

    if (r.channels == 1) {
        float val = pa_sw_volume_to_linear(r.values[0]);
        pa_log_debug("Set %s hw volume %f", s->name, val);
        pa_droid_hw_module_lock(u->hw_module);
        if (u->stream->output->stream->set_volume(u->stream->output->stream, val, val) < 0)
            pa_log_warn("Failed to set hw volume.");
        pa_droid_hw_module_unlock(u->hw_module);
    } else if (r.channels == 2) {
        float val[2];
        for (unsigned i = 0; i < 2; i++)
            val[i] = pa_sw_volume_to_linear(r.values[i]);
        pa_log_debug("Set %s hw volume %f : %f", s->name, val[0], val[1]);
        pa_droid_hw_module_lock(u->hw_module);
        if (u->stream->output->stream->set_volume(u->stream->output->stream, val[0], val[1]) < 0)
            pa_log_warn("Failed to set hw volume.");
        pa_droid_hw_module_unlock(u->hw_module);
    }
}

/* Called from main thread */
static void set_voice_volume(struct userdata *u, pa_sink_input *i) {
    pa_cvolume vol;
    float val;

    pa_assert_ctl_context();
    pa_assert(u);
    pa_assert(i);

    pa_sink_input_get_volume(i, &vol, true);

    val = pa_sw_volume_to_linear(pa_cvolume_avg(&vol));
    pa_log_debug("Set voice volume %f", val);

    pa_droid_hw_module_lock(u->hw_module);
    if (u->hw_module->device->set_voice_volume(u->hw_module->device, val) < 0)
        pa_log_warn("Failed to set voice volume.");
    pa_droid_hw_module_unlock(u->hw_module);
}

static void update_volumes(struct userdata *u) {
    int ret = -1;

    /* set_volume returns 0 if hw volume control is implemented, < 0 otherwise. */
    pa_droid_hw_module_lock(u->hw_module);
    if (u->stream->output->stream->set_volume) {
        ret = u->stream->output->stream->set_volume(u->stream->output->stream, 1.0f, 1.0f);
        pa_log_debug("Probe hw volume support for %s (ret %d)", u->sink->name, ret);
    }
    pa_droid_hw_module_unlock(u->hw_module);

    u->use_hw_volume = (ret == 0);
    if (u->use_hw_volume &&
#if defined(HAVE_ENUM_AUDIO_OUTPUT_FLAG_COMPRESS_OFFLOAD)
        !(u->stream->output->flags & AUDIO_OUTPUT_FLAG_COMPRESS_OFFLOAD) &&
#endif
        pa_droid_quirk(u->hw_module, QUIRK_NO_HW_VOLUME)) {
        pa_log_info("Forcing software volume control with %s", u->sink->name);
        u->use_hw_volume = false;
    } else {
        pa_log_debug("Using %s volume control with %s",
                     u->use_hw_volume ? "hardware" : "software", u->sink->name);
    }

    if (u->use_hw_volume)
        pa_sink_set_set_volume_callback(u->sink, sink_set_volume_cb);
}

static void set_sink_name(pa_modargs *ma, pa_sink_new_data *data, const char *module_id) {
    const char *tmp;

    pa_assert(ma);
    pa_assert(data);

    if ((tmp = pa_modargs_get_value(ma, "sink_name", NULL))) {
        pa_sink_new_data_set_name(data, tmp);
        data->namereg_fail = true;
        pa_proplist_sets(data->proplist, PA_PROP_DEVICE_DESCRIPTION, "Droid sink");
    } else {
        char *tt;
        pa_assert(module_id);
        tt = pa_sprintf_malloc("sink.%s", module_id);
        pa_sink_new_data_set_name(data, tt);
        pa_xfree(tt);
        data->namereg_fail = false;
        pa_proplist_setf(data->proplist, PA_PROP_DEVICE_DESCRIPTION, "Droid sink %s", module_id);
    }
}

static bool sink_input_is_voice_control(struct userdata *u, pa_sink_input *si) {
    const char *val;

    pa_assert(u);
    pa_assert(si);

    if ((val = pa_proplist_gets(si->proplist, u->voice_property_key))) {
        if (pa_streq(val, u->voice_property_value))
            return true;
    }

    return false;
}

/* Called from main thread */
static pa_sink_input *find_volume_control_sink_input(struct userdata *u) {
    uint32_t idx;
    pa_sink_input *i;

    pa_assert_ctl_context();
    pa_assert(u);
    pa_assert(u->sink);

    PA_IDXSET_FOREACH(i, u->sink->inputs, idx) {
        if (sink_input_is_voice_control(u, i))
            return i;
    }

    return NULL;
}

/* Called from main thread */
static pa_hook_result_t sink_input_volume_changed_hook_cb(pa_core *c, pa_sink_input *sink_input, struct userdata *u) {
    pa_assert(c);
    pa_assert(sink_input);
    pa_assert(u);

    if (!u->use_voice_volume)
        return PA_HOOK_OK;

    if (!u->voice_control_sink_input && sink_input_is_voice_control(u, sink_input))
        u->voice_control_sink_input = sink_input;

    if (u->voice_control_sink_input != sink_input)
        return PA_HOOK_OK;

    set_voice_volume(u, sink_input);

    return PA_HOOK_OK;
}

/* For voice virtual stream, based on meego-mainvolume */
static void sink_input_kill_cb(pa_sink_input *i) {
    struct userdata *u;

    pa_sink_input_assert_ref(i);
    pa_assert_se(u = i->userdata);

    pa_sink_input_unlink(u->voice_virtual_sink_input);
    pa_sink_input_unref(u->voice_virtual_sink_input);
    u->voice_virtual_sink_input = NULL;
}

/* no-op */
static int sink_input_pop_cb(pa_sink_input *i, size_t nbytes, pa_memchunk *chunk) {
    return 0;
}

/* no-op */
static void sink_input_process_rewind_cb(pa_sink_input *i, size_t nbytes) {
}

static void create_voice_virtual_stream(struct userdata *u) {
    pa_sink_input_new_data data;

    pa_assert(u);

    if (!u->voice_virtual_stream || u->voice_virtual_sink_input)
        return;

    pa_sink_input_new_data_init(&data);

    data.driver = __FILE__;
    data.module = u->module;
    pa_proplist_sets(data.proplist, PA_PROP_MEDIA_NAME, "Virtual Stream for Voice Volume Control (Droid)");
    pa_proplist_sets(data.proplist, PA_PROP_MEDIA_ROLE, "phone");
    pa_sink_input_new_data_set_sample_spec(&data, &u->core->default_sample_spec);
    pa_sink_input_new_data_set_channel_map(&data, &u->core->default_channel_map);
    data.flags = PA_SINK_INPUT_START_CORKED | PA_SINK_INPUT_NO_REMAP | PA_SINK_INPUT_NO_REMIX;

    pa_sink_input_new(&u->voice_virtual_sink_input, u->module->core, &data);
    pa_sink_input_new_data_done(&data);

    if (!u->voice_virtual_sink_input) {
        pa_log_warn("Failed to create virtual sink input.");
        return;
    }

    u->voice_virtual_sink_input->userdata = u;
    u->voice_virtual_sink_input->kill = sink_input_kill_cb;
    u->voice_virtual_sink_input->pop = sink_input_pop_cb;
    u->voice_virtual_sink_input->process_rewind = sink_input_process_rewind_cb;

    pa_sink_input_put(u->voice_virtual_sink_input);

    pa_log_debug("Created virtual sink input for voice call volume control.");
}

static void destroy_voice_virtual_stream(struct userdata *u) {
    pa_assert(u);

    if (!u->voice_virtual_sink_input)
        return;

    sink_input_kill_cb(u->voice_virtual_sink_input);

    pa_log_debug("Removed virtual stream.");
}

/* Called from main thread */
void pa_droid_sink_set_voice_control(pa_sink* sink, bool enable) {
    pa_sink_input *i;
    struct userdata *u;

    pa_assert_ctl_context();
    pa_assert(sink);

    u = sink->userdata;
    pa_assert(u);
    pa_assert(u->sink == sink);

    if (!pa_droid_stream_is_primary(u->stream)) {
        pa_log_debug("Skipping voice volume control with non-primary sink %s", u->sink->name);
        return;
    }

    if (u->use_voice_volume == enable)
        return;

    u->use_voice_volume = enable;

    if (u->use_voice_volume) {
        pa_log_debug("Using voice volume control with %s", u->sink->name);

<<<<<<< HEAD
        pa_assert(!u->sink_input_volume_changed_hook_slot);

        if (u->use_hw_volume)
            pa_sink_set_set_volume_callback(u->sink, NULL);
=======
        if (u->voice_virtual_stream)
            create_voice_virtual_stream(u);

        /* Susbcription tracking voice call volume control sink-input is set up when
         * voice volume control is enabled. In case volume control sink-input has already
         * connected to the sink, check for the sink-input here as well. */
>>>>>>> 6f113e83

        u->sink_input_volume_changed_hook_slot = pa_hook_connect(&u->core->hooks[PA_CORE_HOOK_SINK_INPUT_VOLUME_CHANGED],
                PA_HOOK_LATE+10, (pa_hook_cb_t) sink_input_volume_changed_hook_cb, u);

        if ((i = find_volume_control_sink_input(u))) {
            u->voice_control_sink_input = i;
            set_voice_volume(u, i);
        }

    } else {
<<<<<<< HEAD
        pa_assert(u->sink_input_volume_changed_hook_slot);

        u->voice_control_sink_input = NULL;
        pa_hook_slot_free(u->sink_input_volume_changed_hook_slot);
        u->sink_input_volume_changed_hook_slot = NULL;

        pa_log_debug("Using %s volume control with %s",
                     u->use_hw_volume ? "hardware" : "software", u->sink->name);
=======
        if (u->voice_virtual_stream)
            destroy_voice_virtual_stream(u);

        if (u->sink_input_subscription) {
            pa_subscription_free(u->sink_input_subscription);
            u->sink_input_subscription = NULL;
            u->voice_control_sink_input = NULL;
        }
>>>>>>> 6f113e83

        if (u->use_hw_volume)
            pa_sink_set_set_volume_callback(u->sink, sink_set_volume_cb);
    }
}

/* When sink-input with proper proplist variable appears, do extra routing configuration
 * for the lifetime of that sink-input. */
static pa_hook_result_t sink_input_put_hook_cb(pa_core *c, pa_sink_input *sink_input, struct userdata *u) {
    const char *dev_str;
    const char *media_str;
    audio_devices_t devices;

    if (u->use_voice_volume && !u->voice_control_sink_input && sink_input_is_voice_control(u, sink_input)) {
        u->voice_control_sink_input = sink_input;
        set_voice_volume(u, sink_input);
    }

    /* Dynamic routing changes do not apply during active voice call. */
    if (u->use_voice_volume)
        return PA_HOOK_OK;

    if ((dev_str = pa_proplist_gets(sink_input->proplist, PROP_DROID_ROUTE))) {

        /* Do not change routing for gstreamer pulsesink probe. Workaround for unnecessary routing changes when gst-plugin
         * pulsesink connects to our sink. Not the best fix or the best place for a fix, but let's have this here
         * for now anyway. */
        if ((media_str = pa_proplist_gets(sink_input->proplist, PA_PROP_MEDIA_NAME)) && pa_streq(media_str, "pulsesink probe"))
            return PA_HOOK_OK;

        if (parse_device_list(dev_str, &devices) && devices) {

            pa_log_debug("Add extra route %s (%u).", dev_str, devices);

            /* if this device was not routed to previously post routing change */
            if (add_extra_devices(u, devices))
                do_routing(u);
        }
    }

    return PA_HOOK_OK;
}

/* Remove extra routing when sink-inputs disappear. */
static pa_hook_result_t sink_input_unlink_hook_cb(pa_core *c, pa_sink_input *sink_input, struct userdata *u) {
    const char *dev_str;
    const char *media_str;
    audio_devices_t devices;

    if (u->voice_control_sink_input == sink_input)
        u->voice_control_sink_input = NULL;

    /* Dynamic routing changes do not apply during active voice call. */
    if (u->use_voice_volume)
        return PA_HOOK_OK;

    if ((dev_str = pa_proplist_gets(sink_input->proplist, PROP_DROID_ROUTE))) {

        /* Do not change routing for gstreamer pulsesink probe. Workaround for unnecessary routing changes when gst-plugin
         * pulsesink connects to our sink. Not the best fix or the best place for a fix, but let's have this here
         * for now anyway. */
        if ((media_str = pa_proplist_gets(sink_input->proplist, PA_PROP_MEDIA_NAME)) && pa_streq(media_str, "pulsesink probe"))
            return PA_HOOK_OK;

        if (parse_device_list(dev_str, &devices) && devices) {

            pa_log_debug("Remove extra route %s (%u).", dev_str, devices);

            /* if this device no longer exists in extra devices map post routing change */
            if (remove_extra_devices(u, devices))
                do_routing(u);
        }
    }

    return PA_HOOK_OK;
}

/* Watch for properties starting with droid.parameter. and translate them directly to
 * HAL set_parameters() calls. */
static pa_hook_result_t sink_proplist_changed_hook_cb(pa_core *c, pa_sink *sink, struct userdata *u) {
    bool changed = false;
    const char *pkey;
    const char *key;
    const char *value;
    char *tmp;
    void *state = NULL;
    droid_parameter_mapping *parameter = NULL;

    pa_assert(sink);
    pa_assert(u);

    if (u->sink != sink)
        return PA_HOOK_OK;

    while ((key = pa_proplist_iterate(sink->proplist, &state))) {
        if (!pa_startswith(key, PROP_DROID_PARAMETER_PREFIX))
            continue;

        pkey = key + strlen(PROP_DROID_PARAMETER_PREFIX);
        if (pkey[0] == '\0')
            continue;

        changed = false;

        if (!(parameter = pa_hashmap_get(u->parameters, pkey))) {
            parameter = pa_xnew0(droid_parameter_mapping, 1);
            parameter->key = pa_xstrdup(pkey);
            parameter->value = pa_xstrdup(pa_proplist_gets(sink->proplist, key));
            pa_hashmap_put(u->parameters, parameter->key, parameter);
            changed = true;
        } else {
            value = pa_proplist_gets(sink->proplist, key);
            if (!pa_streq(parameter->value, value)) {
                pa_xfree(parameter->value);
                parameter->value = pa_xstrdup(value);
                changed = true;
            }
        }

        if (changed) {
            pa_assert(parameter);
            tmp = pa_sprintf_malloc("%s=%s;", parameter->key, parameter->value);
            pa_log_debug("set_parameters(): %s", tmp);
            pa_droid_stream_set_parameters(u->stream, tmp);
            pa_xfree(tmp);
        }
    }

    return PA_HOOK_OK;
}

static pa_hook_result_t sink_port_changed_hook_cb(pa_core *c, pa_sink *sink, struct userdata *u) {
    pa_device_port *port;

    pa_assert(c);
    pa_assert(sink);
    pa_assert(u);

    if (sink != u->primary_stream_sink)
        return PA_HOOK_OK;

    port = sink->active_port;
    pa_log_info("Set slave sink port to %s", port->name);
    pa_sink_set_port(u->sink, port->name, false);

    return PA_HOOK_OK;
}

static void unset_primary_stream_sink(struct userdata *u) {
    pa_assert(u);
    pa_assert(u->primary_stream_sink);
    pa_assert(u->sink_port_changed_hook_slot);

    pa_hook_slot_free(u->sink_port_changed_hook_slot);
    u->sink_port_changed_hook_slot = NULL;
    u->primary_stream_sink = NULL;
}

static pa_hook_result_t sink_unlink_hook_cb(pa_core *c, pa_sink *sink, struct userdata *u) {
    pa_assert(c);
    pa_assert(sink);
    pa_assert(u);

    if (sink != u->primary_stream_sink)
        return PA_HOOK_OK;

    pa_log_info("Primary stream sink disappeared.");
    unset_primary_stream_sink(u);

    return PA_HOOK_OK;
}

static pa_hook_result_t sink_put_hook_cb(pa_core *c, pa_sink *sink, struct userdata *u) {
    struct userdata *sink_u;

    pa_assert(c);
    pa_assert(sink);
    pa_assert(u);

    if (!pa_sink_is_droid_sink(sink))
        return PA_HOOK_OK;

    sink_u = sink->userdata;

    if (!pa_droid_stream_is_primary(sink_u->stream))
        return PA_HOOK_OK;

    u->primary_stream_sink = sink;

    pa_assert(!u->sink_port_changed_hook_slot);
    u->sink_port_changed_hook_slot = pa_hook_connect(&u->core->hooks[PA_CORE_HOOK_SINK_PORT_CHANGED], PA_HOOK_NORMAL,
            (pa_hook_cb_t) sink_port_changed_hook_cb, u);

    pa_log_info("Primary stream sink setup for slave.");

    sink_port_changed_hook_cb(c, sink, u);

    return PA_HOOK_OK;
}

static void setup_track_primary(struct userdata *u) {
    pa_sink *sink;
    struct userdata *sink_u;
    uint32_t idx;

    pa_assert(u);

    u->sink_put_hook_slot = pa_hook_connect(&u->core->hooks[PA_CORE_HOOK_SINK_PUT], PA_HOOK_NORMAL,
            (pa_hook_cb_t) sink_put_hook_cb, u);
    u->sink_unlink_hook_slot = pa_hook_connect(&u->core->hooks[PA_CORE_HOOK_SINK_UNLINK], PA_HOOK_NORMAL,
            (pa_hook_cb_t) sink_unlink_hook_cb, u);

    PA_IDXSET_FOREACH(sink, u->core->sinks, idx) {
        if (pa_sink_is_droid_sink(sink)) {
            sink_u = sink->userdata;
            if (pa_droid_stream_is_primary(sink_u->stream)) {
                sink_put_hook_cb(u->core, sink, u);
                break;
            }
        }
    }
}

static bool parse_prewrite_on_resume(struct userdata *u, const char *prewrite_resume, const char *name) {
    const char *state = NULL;
    char *entry = NULL;
    char *devices, *stream, *value;
    uint32_t devices_len, devices_index, value_index, entry_len;
    uint32_t b;

    pa_assert(u);
    pa_assert(prewrite_resume);
    pa_assert(name);

    /* Argument is string of for example "deep_buffer=AUDIO_DEVICE_OUT_SPEAKER:1,primary=FOO:5" */

    while ((entry = pa_split(prewrite_resume, ",", &state))) {

        entry_len = strlen(entry);
        devices_index = strcspn(entry, "=");

        if (devices_index == 0 || devices_index >= entry_len - 1)
            goto error;

        entry[devices_index] = '\0';
        devices = entry + devices_index + 1;
        stream = entry;

        devices_len = strlen(devices);
        value_index = strcspn(devices, ":");

        if (value_index == 0 || value_index >= devices_len - 1)
            goto error;

        devices[value_index] = '\0';
        value = devices + value_index + 1;

        if (!parse_device_list(devices, &u->prewrite_devices)) {
            u->prewrite_devices = 0;
            goto error;
        }

        if (strlen(value) == 0 || pa_atou(value, &b) < 0)
            goto error;

        if (pa_streq(stream, name)) {
            pa_log_info("Using requested prewrite size for %s: %u (%u * %u).",
                        name, u->buffer_size * b, b, u->buffer_size);
            u->prewrite_silence = b;
            pa_xfree(entry);
            return true;
        }

        pa_xfree(entry);
    }

return true;

error:
    pa_xfree(entry);
    return false;
}

pa_sink *pa_droid_sink_new(pa_module *m,
                             pa_modargs *ma,
                             const char *driver,
                             pa_droid_card_data *card_data,
                             audio_output_flags_t flags,
                             pa_droid_mapping *am,
                             pa_card *card) {

    struct userdata *u = NULL;
    bool deferred_volume = false;
    bool voice_virtual_stream = false;
    char *thread_name = NULL;
    pa_sink_new_data data;
    const char *module_id = NULL;
    const char *tmp;
    char *list = NULL;
    uint32_t alternate_sample_rate;
    const char *format;
    audio_devices_t dev_out;
    pa_sample_spec sample_spec;
    pa_channel_map channel_map;
    bool namereg_fail = false;
    pa_usec_t latency;
    pa_droid_config_audio *config = NULL; /* Only used when sink is created without card */
    uint32_t sink_buffer = 0;
    const char *prewrite_resume = NULL;
    bool mix_route = false;

    pa_assert(m);
    pa_assert(ma);
    pa_assert(driver);

    deferred_volume = m->core->deferred_volume;
    if (pa_modargs_get_value_boolean(ma, "deferred_volume", &deferred_volume) < 0) {
        pa_log("Failed to parse deferred_volume argument.");
        goto fail;
    }

    if (card && am)
        module_id = am->output->module->name;
    else
        module_id = pa_modargs_get_value(ma, "module_id", DEFAULT_MODULE_ID);

    sample_spec = m->core->default_sample_spec;
    channel_map = m->core->default_channel_map;

    /* First parse both sample spec and channel map, then see if sink_* override some
     * of the values. */
    if (pa_modargs_get_sample_spec_and_channel_map(ma, &sample_spec, &channel_map, PA_CHANNEL_MAP_AIFF) < 0) {
        pa_log("Failed to parse sink sample specification and channel map.");
        goto fail;
    }

    if (pa_modargs_get_value(ma, "sink_channel_map", NULL)) {
        if (pa_modargs_get_channel_map(ma, "sink_channel_map", &channel_map) < 0) {
            pa_log("Failed to parse sink channel map.");
            goto fail;
        }

        sample_spec.channels = channel_map.channels;
    }

    if ((format = pa_modargs_get_value(ma, "sink_format", NULL))) {
        if ((sample_spec.format = pa_parse_sample_format(format)) < 0) {
            pa_log("Failed to parse sink format.");
            goto fail;
        }
    }

    if (pa_modargs_get_value_u32(ma, "sink_rate", &sample_spec.rate) < 0) {
        pa_log("Failed to parse sink samplerate");
        goto fail;
    }

    if (!pa_sample_spec_valid(&sample_spec)) {
        pa_log("Sample spec is not valid.");
        goto fail;
    }

    alternate_sample_rate = m->core->alternate_sample_rate;
    if (pa_modargs_get_alternate_sample_rate(ma, &alternate_sample_rate) < 0) {
        pa_log("Failed to parse alternate sample rate.");
        goto fail;
    }

    if (pa_modargs_get_value_u32(ma, "sink_buffer", &sink_buffer) < 0) {
        pa_log("Failed to parse sink_buffer. Needs to be integer >= 0.");
        goto fail;
    }

<<<<<<< HEAD
    if (pa_modargs_get_value_boolean(ma, "sink_mix_route", &mix_route) < 0) {
        pa_log("Failed to parse sink_mix_route, expects boolean argument.");
=======
    if (pa_modargs_get_value_boolean(ma, "voice_virtual_stream", &voice_virtual_stream) < 0) {
        pa_log("Failed to parse voice_virtual_stream. Needs to be a boolean argument.");
>>>>>>> 6f113e83
        goto fail;
    }

    u = pa_xnew0(struct userdata, 1);
    u->core = m->core;
    u->module = m;
    u->card = card;
    u->deferred_volume = deferred_volume;
    u->rtpoll = pa_rtpoll_new();
    pa_thread_mq_init(&u->thread_mq, m->core->mainloop, u->rtpoll);
    u->parameters = pa_hashmap_new_full(pa_idxset_string_hash_func, pa_idxset_string_compare_func,
                                        NULL, (pa_free_cb_t) parameter_free);
    u->voice_virtual_stream = voice_virtual_stream;
    u->voice_property_key   = pa_xstrdup(pa_modargs_get_value(ma, "voice_property_key", DEFAULT_VOICE_CONTROL_PROPERTY_KEY));
    u->voice_property_value = pa_xstrdup(pa_modargs_get_value(ma, "voice_property_value", DEFAULT_VOICE_CONTROL_PROPERTY_VALUE));
    u->extra_devices_map = pa_hashmap_new(pa_idxset_trivial_hash_func, pa_idxset_trivial_compare_func);
    u->mix_route = mix_route;

    if (card_data) {
        u->card_data = card_data;
        pa_assert(card);
        pa_assert_se((u->hw_module = pa_droid_hw_module_get(u->core, NULL, card_data->module_id)));
    } else {
        /* Sink wasn't created from inside card module, so we'll need to open
         * hw module ourself.
         *
         * First let's find out if hw module has already been opened, or if we need to
         * do it ourself. */
        if (!(u->hw_module = pa_droid_hw_module_get(u->core, NULL, module_id))) {
            /* No hw module object in shared object db, let's open the module now. */
            if (!(config = pa_droid_config_load(ma)))
                goto fail;

            if (!(u->hw_module = pa_droid_hw_module_get(u->core, config, module_id)))
                goto fail;

            pa_droid_config_free(config);
            config = NULL;
        }
    }

    /* Default routing */
    dev_out = (am && am->output->module->global_config) ? am->output->module->global_config->default_output_device
                                                        : u->hw_module->config->global_config->default_output_device;

    if ((tmp = pa_modargs_get_value(ma, "output_devices", NULL))) {
        audio_devices_t tmp_dev;

        if (parse_device_list(tmp, &tmp_dev) && tmp_dev)
            dev_out = tmp_dev;

        pa_log_debug("Set initial devices %s", tmp);
    }

    if (am)
        flags = am->output->flags;

    u->stream = pa_droid_open_output_stream(u->hw_module, &sample_spec, &channel_map, flags, dev_out);

    if (!u->stream) {
        pa_log("Failed to open output stream.");
        goto fail;
    }

    u->buffer_size = pa_droid_stream_buffer_size(u->stream);
    if (sink_buffer) {
        u->buffer_size = pa_droid_buffer_size_round_up(sink_buffer, u->buffer_size);
        pa_log_info("Using buffer size %u (requested %u).", u->buffer_size, sink_buffer);
    } else
        pa_log_info("Using buffer size %u.", u->buffer_size);

    if ((prewrite_resume = pa_modargs_get_value(ma, "prewrite_on_resume", NULL))) {
        if (!parse_prewrite_on_resume(u, prewrite_resume, am ? am->output->name : module_id)) {
            pa_log("Failed to parse prewrite_on_resume (%s)", prewrite_resume);
            goto fail;
        }
    }

    u->buffer_time = pa_bytes_to_usec(u->buffer_size, &u->stream->output->sample_spec);
    u->write_threshold = u->buffer_time - u->buffer_time / 6;

    pa_silence_memchunk_get(&u->core->silence_cache, u->core->mempool, &u->silence, &u->stream->output->sample_spec, u->buffer_size);
    u->memblockq = pa_memblockq_new("droid-sink", 0, u->buffer_size, u->buffer_size, &u->stream->output->sample_spec, 1, 0, 0, &u->silence);

    pa_sink_new_data_init(&data);
    data.driver = driver;
    data.module = m;
    data.card = card;

    if (am)
        set_sink_name(ma, &data, am->output->name);
    else
        set_sink_name(ma, &data, module_id);
    pa_proplist_sets(data.proplist, PA_PROP_DEVICE_CLASS, "sound");
    pa_proplist_sets(data.proplist, PA_PROP_DEVICE_API, PROP_DROID_API_STRING);

    /* We need to give pa_modargs_get_value_boolean() a pointer to a local
     * variable instead of using &data.namereg_fail directly, because
     * data.namereg_fail is a bitfield and taking the address of a bitfield
     * variable is impossible. */
    namereg_fail = data.namereg_fail;
    if (pa_modargs_get_value_boolean(ma, "namereg_fail", &namereg_fail) < 0) {
        pa_log("Failed to parse namereg_fail argument.");
        pa_sink_new_data_done(&data);
        goto fail;
    }
    data.namereg_fail = namereg_fail;

    pa_sink_new_data_set_sample_spec(&data, &u->stream->output->sample_spec);
    pa_sink_new_data_set_channel_map(&data, &u->stream->output->channel_map);
    pa_sink_new_data_set_alternate_sample_rate(&data, alternate_sample_rate);

    /*
    if (!(list = pa_list_string_output_device(dev_out))) {
        pa_log("Couldn't format device list string.");
        goto fail;
    }
    pa_proplist_sets(data.proplist, PROP_DROID_DEVICES, list);
    pa_xfree(list);
    */

    if (flags) {
        if (!(list = pa_list_string_flags(flags))) {
            pa_log("Couldn't format flag list string.");
            goto fail;
        }
    } else
        list = NULL;

    pa_proplist_sets(data.proplist, PROP_DROID_FLAGS, list ? list : "");
    pa_xfree(list);

    if (am)
        pa_droid_add_ports(data.ports, am, card);

    u->sink = pa_sink_new(m->core, &data, PA_SINK_HARDWARE | PA_SINK_LATENCY | PA_SINK_FLAT_VOLUME);
    pa_sink_new_data_done(&data);

    if (!u->sink) {
        pa_log("Failed to create sink.");
        goto fail;
    }

    u->sink->userdata = u;

    u->sink->parent.process_msg = sink_process_msg;

    u->sink->set_port = sink_set_port_cb;

    pa_sink_set_asyncmsgq(u->sink, u->thread_mq.inq);
    pa_sink_set_rtpoll(u->sink, u->rtpoll);

    /* Rewind internal memblockq */
    pa_sink_set_max_rewind(u->sink, 0);

    if (am)
        thread_name = pa_sprintf_malloc("droid-sink-%s", am->output->name);
    else
        thread_name = pa_sprintf_malloc("droid-sink-%s", module_id);
    if (!(u->thread = pa_thread_new(thread_name, thread_func, u))) {
        pa_log("Failed to create thread.");
        goto fail;
    }
    pa_xfree(thread_name);
    thread_name = NULL;

    /* HAL latencies are in milliseconds. */
    latency = pa_droid_stream_get_latency(u->stream);
    pa_sink_set_fixed_latency(u->sink, latency);
    pa_log_debug("Set fixed latency %llu usec", latency);
    pa_sink_set_max_request(u->sink, u->buffer_size);

    if (u->sink->active_port)
        sink_set_port_cb(u->sink, u->sink->active_port);

    /* Hooks to track appearance and disappearance of sink-inputs. */
    /* Hook a little bit earlier and later than module-role-ducking. */
    u->sink_input_put_hook_slot = pa_hook_connect(&m->core->hooks[PA_CORE_HOOK_SINK_INPUT_PUT], PA_HOOK_LATE+10,
            (pa_hook_cb_t) sink_input_put_hook_cb, u);
    u->sink_input_unlink_hook_slot = pa_hook_connect(&m->core->hooks[PA_CORE_HOOK_SINK_INPUT_UNLINK], PA_HOOK_EARLY-10,
            (pa_hook_cb_t) sink_input_unlink_hook_cb, u);
    u->sink_proplist_changed_hook_slot = pa_hook_connect(&m->core->hooks[PA_CORE_HOOK_SINK_PROPLIST_CHANGED], PA_HOOK_EARLY,
            (pa_hook_cb_t) sink_proplist_changed_hook_cb, u);

    update_volumes(u);

    if (!pa_droid_stream_is_primary(u->stream))
        setup_track_primary(u);

    pa_droid_stream_suspend(u->stream, false);
    pa_droid_stream_set_data(u->stream, u->sink);
    pa_sink_put(u->sink);

    return u->sink;

fail:
    pa_droid_config_free(config);
    pa_xfree(thread_name);

    if (config)
        pa_xfree(config);

    if (u)
        userdata_free(u);

    return NULL;
}

void pa_droid_sink_free(pa_sink *s) {
    struct userdata *u;

    pa_sink_assert_ref(s);
    pa_assert_se(u = s->userdata);

    userdata_free(u);
}

static void parameter_free(droid_parameter_mapping *m) {
    pa_assert(m);

    pa_xfree(m->key);
    pa_xfree(m->value);
    pa_xfree(m);
}

static void userdata_free(struct userdata *u) {

    if (u->primary_stream_sink)
        unset_primary_stream_sink(u);

    if (u->sink_put_hook_slot)
        pa_hook_slot_free(u->sink_put_hook_slot);

    if (u->sink_unlink_hook_slot)
        pa_hook_slot_free(u->sink_unlink_hook_slot);

    if (u->sink_port_changed_hook_slot)
        pa_hook_slot_free(u->sink_port_changed_hook_slot);

    if (u->sink)
        pa_sink_unlink(u->sink);

    if (u->thread) {
        pa_asyncmsgq_send(u->thread_mq.inq, NULL, PA_MESSAGE_SHUTDOWN, NULL, 0, NULL);
        pa_thread_free(u->thread);
    }

    pa_thread_mq_done(&u->thread_mq);

    if (u->sink_input_put_hook_slot)
        pa_hook_slot_free(u->sink_input_put_hook_slot);

    if (u->sink_input_unlink_hook_slot)
        pa_hook_slot_free(u->sink_input_unlink_hook_slot);

    if (u->sink_input_volume_changed_hook_slot)
        pa_hook_slot_free(u->sink_input_volume_changed_hook_slot);

    if (u->sink_proplist_changed_hook_slot)
        pa_hook_slot_free(u->sink_proplist_changed_hook_slot);

    if (u->sink)
        pa_sink_unref(u->sink);

    if (u->parameters)
        pa_hashmap_free(u->parameters);

    if (u->stream)
        pa_droid_stream_unref(u->stream);

    if (u->memblockq)
        pa_memblockq_free(u->memblockq);

    if (u->silence.memblock)
        pa_memblock_unref(u->silence.memblock);

    if (u->hw_module)
        pa_droid_hw_module_unref(u->hw_module);

    if (u->voice_property_key)
        pa_xfree(u->voice_property_key);
    if (u->voice_property_value)
        pa_xfree(u->voice_property_value);

    if (u->extra_devices_map)
        pa_hashmap_free(u->extra_devices_map);

    pa_xfree(u);
}<|MERGE_RESOLUTION|>--- conflicted
+++ resolved
@@ -1,10 +1,6 @@
 /*
-<<<<<<< HEAD
  * Copyright (C) 2013-2018 Jolla Ltd.
-=======
- * Copyright (C) 2013 Jolla Ltd.
  * Copyright (C) 2010 Nokia Corporation.
->>>>>>> 6f113e83
  *
  * Contact: Juho Hämäläinen <juho.hamalainen@jolla.com>
  *
@@ -792,19 +788,13 @@
     if (u->use_voice_volume) {
         pa_log_debug("Using voice volume control with %s", u->sink->name);
 
-<<<<<<< HEAD
+        if (u->voice_virtual_stream)
+            create_voice_virtual_stream(u);
+
         pa_assert(!u->sink_input_volume_changed_hook_slot);
 
         if (u->use_hw_volume)
             pa_sink_set_set_volume_callback(u->sink, NULL);
-=======
-        if (u->voice_virtual_stream)
-            create_voice_virtual_stream(u);
-
-        /* Susbcription tracking voice call volume control sink-input is set up when
-         * voice volume control is enabled. In case volume control sink-input has already
-         * connected to the sink, check for the sink-input here as well. */
->>>>>>> 6f113e83
 
         u->sink_input_volume_changed_hook_slot = pa_hook_connect(&u->core->hooks[PA_CORE_HOOK_SINK_INPUT_VOLUME_CHANGED],
                 PA_HOOK_LATE+10, (pa_hook_cb_t) sink_input_volume_changed_hook_cb, u);
@@ -815,7 +805,9 @@
         }
 
     } else {
-<<<<<<< HEAD
+        if (u->voice_virtual_stream)
+            destroy_voice_virtual_stream(u);
+
         pa_assert(u->sink_input_volume_changed_hook_slot);
 
         u->voice_control_sink_input = NULL;
@@ -824,16 +816,6 @@
 
         pa_log_debug("Using %s volume control with %s",
                      u->use_hw_volume ? "hardware" : "software", u->sink->name);
-=======
-        if (u->voice_virtual_stream)
-            destroy_voice_virtual_stream(u);
-
-        if (u->sink_input_subscription) {
-            pa_subscription_free(u->sink_input_subscription);
-            u->sink_input_subscription = NULL;
-            u->voice_control_sink_input = NULL;
-        }
->>>>>>> 6f113e83
 
         if (u->use_hw_volume)
             pa_sink_set_set_volume_callback(u->sink, sink_set_volume_cb);
@@ -1207,13 +1189,13 @@
         goto fail;
     }
 
-<<<<<<< HEAD
+    if (pa_modargs_get_value_boolean(ma, "voice_virtual_stream", &voice_virtual_stream) < 0) {
+        pa_log("Failed to parse voice_virtual_stream. Needs to be a boolean argument.");
+        goto fail;
+    }
+
     if (pa_modargs_get_value_boolean(ma, "sink_mix_route", &mix_route) < 0) {
         pa_log("Failed to parse sink_mix_route, expects boolean argument.");
-=======
-    if (pa_modargs_get_value_boolean(ma, "voice_virtual_stream", &voice_virtual_stream) < 0) {
-        pa_log("Failed to parse voice_virtual_stream. Needs to be a boolean argument.");
->>>>>>> 6f113e83
         goto fail;
     }
 
