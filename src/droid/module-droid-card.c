--- conflicted
+++ resolved
@@ -86,13 +86,10 @@
         "config=<location for droid audio configuration> "
         "voice_property_key=<proplist key searched for sink-input that should control voice call volume> "
         "voice_property_value=<proplist value for the key for voice control sink-input> "
-<<<<<<< HEAD
+        "voice_virtual_stream=<true/false> create virtual stream for voice call volume control (default false) "
         "default_profile=<boolean. create default profile for primary module or not. defaults to true> "
         "merge_inputs=<boolean. merge input streams to single source with default profile. defaults to true> "
         "quirks=<comma separated list of quirks to enable/disable>"
-=======
-        "voice_virtual_stream=<true/false> create virtual stream for voice call volume control (default false)"
->>>>>>> 6f113e83
 );
 
 static const char* const valid_modargs[] = {
@@ -123,13 +120,10 @@
     "config",
     "voice_property_key",
     "voice_property_value",
-<<<<<<< HEAD
+    "voice_virtual_stream",
     "default_profile",
     "combine",
     "quirks",
-=======
-    "voice_virtual_stream",
->>>>>>> 6f113e83
     NULL,
 };
 
